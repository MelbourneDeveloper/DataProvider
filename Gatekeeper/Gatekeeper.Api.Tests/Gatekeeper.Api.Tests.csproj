--- conflicted
+++ resolved
@@ -24,10 +24,6 @@
 
   <ItemGroup>
     <ProjectReference Include="..\Gatekeeper.Api\Gatekeeper.Api.csproj" />
-<<<<<<< HEAD
-    <ProjectReference Include="..\Gatekeeper.Migration\Gatekeeper.Migration.csproj" />
-    <ProjectReference Include="..\..\Migration\Migration.SQLite\Migration.SQLite.csproj" />
-=======
     <ProjectReference Include="..\..\Migration\Migration.SQLite\Migration.SQLite.csproj" />
   </ItemGroup>
 
@@ -36,7 +32,6 @@
     <Content Include="..\Gatekeeper.Api\gatekeeper-schema.yaml" Link="gatekeeper-schema.yaml">
       <CopyToOutputDirectory>PreserveNewest</CopyToOutputDirectory>
     </Content>
->>>>>>> b2b4b483
   </ItemGroup>
 
 </Project>