using System.Globalization;
<<<<<<< HEAD
using Gatekeeper.Migration;
using Microsoft.Data.Sqlite;
using Migration;
using Migration.SQLite;
=======
using Microsoft.Data.Sqlite;
using Migration;
using Migration.SQLite;

namespace Gatekeeper.Api.Tests;
>>>>>>> b2b4b483

namespace Gatekeeper.Api.Tests;
/// <summary>
/// Unit tests for TokenService JWT creation, validation, and revocation.
/// </summary>
public sealed class TokenServiceTests
{
    private static readonly byte[] TestSigningKey = new byte[32];

    [Fact]
    public void CreateToken_ReturnsValidJwtFormat()
    {
        var token = TokenService.CreateToken(
            "user-123",
            "Test User",
            "test@example.com",
            ["user", "admin"],
            TestSigningKey,
            TimeSpan.FromHours(1)
        );

        // JWT has 3 parts separated by dots
        var parts = token.Split('.');
        Assert.Equal(3, parts.Length);

        // All parts should be base64url encoded (no padding)
        Assert.DoesNotContain("=", parts[0]);
        Assert.DoesNotContain("=", parts[1]);
        Assert.DoesNotContain("=", parts[2]);
    }

    [Fact]
    public void CreateToken_HeaderContainsCorrectAlgorithm()
    {
        var token = TokenService.CreateToken(
            "user-123",
            "Test User",
            "test@example.com",
            ["user"],
            TestSigningKey,
            TimeSpan.FromHours(1)
        );

        var parts = token.Split('.');
        var headerJson = Base64UrlDecode(parts[0]);
        var header = JsonDocument.Parse(headerJson);

        Assert.Equal("HS256", header.RootElement.GetProperty("alg").GetString());
        Assert.Equal("JWT", header.RootElement.GetProperty("typ").GetString());
    }

    [Fact]
    public void CreateToken_PayloadContainsAllClaims()
    {
        var token = TokenService.CreateToken(
            "user-456",
            "Jane Doe",
            "jane@example.com",
            ["admin", "manager"],
            TestSigningKey,
            TimeSpan.FromHours(2)
        );

        var parts = token.Split('.');
        var payloadJson = Base64UrlDecode(parts[1]);
        var payload = JsonDocument.Parse(payloadJson);

        Assert.Equal("user-456", payload.RootElement.GetProperty("sub").GetString());
        Assert.Equal("Jane Doe", payload.RootElement.GetProperty("name").GetString());
        Assert.Equal("jane@example.com", payload.RootElement.GetProperty("email").GetString());

        var roles = payload
            .RootElement.GetProperty("roles")
            .EnumerateArray()
            .Select(e => e.GetString())
            .ToList();
        Assert.Contains("admin", roles);
        Assert.Contains("manager", roles);

        Assert.True(payload.RootElement.TryGetProperty("jti", out var jti));
        Assert.False(string.IsNullOrEmpty(jti.GetString()));

        Assert.True(payload.RootElement.TryGetProperty("iat", out _));
        Assert.True(payload.RootElement.TryGetProperty("exp", out _));
    }

    [Fact]
    public void CreateToken_ExpirationIsCorrect()
    {
        var beforeCreate = DateTimeOffset.UtcNow;

        var token = TokenService.CreateToken(
            "user-789",
            "Test",
            "test@example.com",
            [],
            TestSigningKey,
            TimeSpan.FromMinutes(30)
        );

        var parts = token.Split('.');
        var payloadJson = Base64UrlDecode(parts[1]);
        var payload = JsonDocument.Parse(payloadJson);

        var exp = payload.RootElement.GetProperty("exp").GetInt64();
        var iat = payload.RootElement.GetProperty("iat").GetInt64();
        var expTime = DateTimeOffset.FromUnixTimeSeconds(exp);
        var iatTime = DateTimeOffset.FromUnixTimeSeconds(iat);

        // exp should be ~30 minutes after iat
        var diff = expTime - iatTime;
        Assert.True(diff.TotalMinutes >= 29 && diff.TotalMinutes <= 31);

        // exp should be ~30 minutes from now
        var expFromNow = expTime - beforeCreate;
        Assert.True(expFromNow.TotalMinutes >= 29 && expFromNow.TotalMinutes <= 31);
    }

    [Fact]
    public async Task ValidateTokenAsync_ValidToken_ReturnsOk()
    {
        using var conn = CreateInMemoryDb();

        var token = TokenService.CreateToken(
            "user-valid",
            "Valid User",
            "valid@example.com",
            ["user"],
            TestSigningKey,
            TimeSpan.FromHours(1)
        );

        var result = await TokenService.ValidateTokenAsync(
            conn,
            token,
            TestSigningKey,
            checkRevocation: false
        );

        Assert.IsType<TokenService.TokenValidationOk>(result);
        var ok = (TokenService.TokenValidationOk)result;
        Assert.Equal("user-valid", ok.Claims.UserId);
        Assert.Equal("Valid User", ok.Claims.DisplayName);
        Assert.Equal("valid@example.com", ok.Claims.Email);
        Assert.Contains("user", ok.Claims.Roles);
    }

    [Fact]
    public async Task ValidateTokenAsync_InvalidFormat_ReturnsError()
    {
        using var conn = CreateInMemoryDb();

        var result = await TokenService.ValidateTokenAsync(
            conn,
            "not-a-jwt",
            TestSigningKey,
            checkRevocation: false
        );

        Assert.IsType<TokenService.TokenValidationError>(result);
        var error = (TokenService.TokenValidationError)result;
        Assert.Equal("Invalid token format", error.Reason);
    }

    [Fact]
    public async Task ValidateTokenAsync_TwoPartToken_ReturnsError()
    {
        using var conn = CreateInMemoryDb();

        var result = await TokenService.ValidateTokenAsync(
            conn,
            "header.payload",
            TestSigningKey,
            checkRevocation: false
        );

        Assert.IsType<TokenService.TokenValidationError>(result);
        var error = (TokenService.TokenValidationError)result;
        Assert.Equal("Invalid token format", error.Reason);
    }

    [Fact]
    public async Task ValidateTokenAsync_InvalidSignature_ReturnsError()
    {
        using var conn = CreateInMemoryDb();

        var token = TokenService.CreateToken(
            "user-sig",
            "Sig User",
            "sig@example.com",
            [],
            TestSigningKey,
            TimeSpan.FromHours(1)
        );

        // Use different key for validation
        var differentKey = new byte[32];
        differentKey[0] = 0xFF;

        var result = await TokenService.ValidateTokenAsync(
            conn,
            token,
            differentKey,
            checkRevocation: false
        );

        Assert.IsType<TokenService.TokenValidationError>(result);
        var error = (TokenService.TokenValidationError)result;
        Assert.Equal("Invalid signature", error.Reason);
    }

    [Fact]
    public async Task ValidateTokenAsync_ExpiredToken_ReturnsError()
    {
        using var conn = CreateInMemoryDb();

        // Create token that expired 1 hour ago
        var token = TokenService.CreateToken(
            "user-expired",
            "Expired User",
            "expired@example.com",
            [],
            TestSigningKey,
            TimeSpan.FromHours(-2) // Negative = already expired
        );

        var result = await TokenService.ValidateTokenAsync(
            conn,
            token,
            TestSigningKey,
            checkRevocation: false
        );

        Assert.IsType<TokenService.TokenValidationError>(result);
        var error = (TokenService.TokenValidationError)result;
        Assert.Equal("Token expired", error.Reason);
    }

    [Fact]
    public async Task ValidateTokenAsync_RevokedToken_ReturnsError()
    {
        using var conn = CreateInMemoryDb();

        var token = TokenService.CreateToken(
            "user-revoked",
            "Revoked User",
            "revoked@example.com",
            [],
            TestSigningKey,
            TimeSpan.FromHours(1)
        );

        // Extract JTI and revoke
        var parts = token.Split('.');
        var payloadJson = Base64UrlDecode(parts[1]);
        var payload = JsonDocument.Parse(payloadJson);
        var jti = payload.RootElement.GetProperty("jti").GetString()!;

        var now = DateTime.UtcNow.ToString("o", CultureInfo.InvariantCulture);
        var exp = DateTime.UtcNow.AddHours(1).ToString("o", CultureInfo.InvariantCulture);

        // Insert user and revoked session using raw SQL (consistent with other tests)
        using var tx = conn.BeginTransaction();

        using var userCmd = conn.CreateCommand();
        userCmd.Transaction = tx;
        userCmd.CommandText =
            @"INSERT INTO gk_user (id, display_name, email, created_at, last_login_at, is_active, metadata)
                                VALUES (@id, @name, @email, @now, NULL, 1, NULL)";
        userCmd.Parameters.AddWithValue("@id", "user-revoked");
        userCmd.Parameters.AddWithValue("@name", "Revoked User");
        userCmd.Parameters.AddWithValue("@email", DBNull.Value);
        userCmd.Parameters.AddWithValue("@now", now);
        await userCmd.ExecuteNonQueryAsync().ConfigureAwait(false);

        using var sessionCmd = conn.CreateCommand();
        sessionCmd.Transaction = tx;
        sessionCmd.CommandText =
            @"INSERT INTO gk_session (id, user_id, credential_id, created_at, expires_at, last_activity_at, ip_address, user_agent, is_revoked)
                                   VALUES (@id, @user_id, NULL, @created, @expires, @activity, NULL, NULL, 1)";
        sessionCmd.Parameters.AddWithValue("@id", jti);
        sessionCmd.Parameters.AddWithValue("@user_id", "user-revoked");
        sessionCmd.Parameters.AddWithValue("@created", now);
        sessionCmd.Parameters.AddWithValue("@expires", exp);
        sessionCmd.Parameters.AddWithValue("@activity", now);
        await sessionCmd.ExecuteNonQueryAsync().ConfigureAwait(false);

        tx.Commit();

        var result = await TokenService.ValidateTokenAsync(
            conn,
            token,
            TestSigningKey,
            checkRevocation: true
        );

        Assert.IsType<TokenService.TokenValidationError>(result);
        var error = (TokenService.TokenValidationError)result;
        Assert.Equal("Token revoked", error.Reason);
    }

    [Fact]
    public async Task ValidateTokenAsync_RevokedToken_IgnoredWhenCheckRevocationFalse()
    {
        using var conn = CreateInMemoryDb();

        var token = TokenService.CreateToken(
            "user-revoked2",
            "Revoked User 2",
            "revoked2@example.com",
            [],
            TestSigningKey,
            TimeSpan.FromHours(1)
        );

        // Extract JTI and revoke
        var parts = token.Split('.');
        var payloadJson = Base64UrlDecode(parts[1]);
        var payload = JsonDocument.Parse(payloadJson);
        var jti = payload.RootElement.GetProperty("jti").GetString()!;

        var now = DateTime.UtcNow.ToString("o", CultureInfo.InvariantCulture);
        var exp = DateTime.UtcNow.AddHours(1).ToString("o", CultureInfo.InvariantCulture);

        // Insert user and revoked session using raw SQL (consistent with other tests)
        using var tx = conn.BeginTransaction();

        using var userCmd = conn.CreateCommand();
        userCmd.Transaction = tx;
        userCmd.CommandText =
            @"INSERT INTO gk_user (id, display_name, email, created_at, last_login_at, is_active, metadata)
                                VALUES (@id, @name, @email, @now, NULL, 1, NULL)";
        userCmd.Parameters.AddWithValue("@id", "user-revoked2");
        userCmd.Parameters.AddWithValue("@name", "Revoked User 2");
        userCmd.Parameters.AddWithValue("@email", DBNull.Value);
        userCmd.Parameters.AddWithValue("@now", now);
        await userCmd.ExecuteNonQueryAsync().ConfigureAwait(false);

        using var sessionCmd = conn.CreateCommand();
        sessionCmd.Transaction = tx;
        sessionCmd.CommandText =
            @"INSERT INTO gk_session (id, user_id, credential_id, created_at, expires_at, last_activity_at, ip_address, user_agent, is_revoked)
                                   VALUES (@id, @user_id, NULL, @created, @expires, @activity, NULL, NULL, 1)";
        sessionCmd.Parameters.AddWithValue("@id", jti);
        sessionCmd.Parameters.AddWithValue("@user_id", "user-revoked2");
        sessionCmd.Parameters.AddWithValue("@created", now);
        sessionCmd.Parameters.AddWithValue("@expires", exp);
        sessionCmd.Parameters.AddWithValue("@activity", now);
        await sessionCmd.ExecuteNonQueryAsync().ConfigureAwait(false);

        tx.Commit();

        // With checkRevocation: false, should still validate
        var result = await TokenService.ValidateTokenAsync(
            conn,
            token,
            TestSigningKey,
            checkRevocation: false
        );

        Assert.IsType<TokenService.TokenValidationOk>(result);
    }

    [Fact]
    public async Task RevokeTokenAsync_SetsIsRevokedFlag()
    {
        using var conn = CreateInMemoryDb();

        var jti = Guid.NewGuid().ToString();
        var userId = "user-test";
        var now = DateTime.UtcNow.ToString("o", CultureInfo.InvariantCulture);
        var exp = DateTime.UtcNow.AddHours(1).ToString("o", CultureInfo.InvariantCulture);

        // Insert user and session using raw SQL (TEXT PK doesn't return rowid)
        using var tx = conn.BeginTransaction();

        using var userCmd = conn.CreateCommand();
        userCmd.Transaction = tx;
<<<<<<< HEAD
        userCmd.CommandText = @"INSERT INTO gk_user (id, display_name, email, created_at, last_login_at, is_active, metadata)
=======
        userCmd.CommandText =
            @"INSERT INTO gk_user (id, display_name, email, created_at, last_login_at, is_active, metadata)
>>>>>>> b2b4b483
                                VALUES (@id, @name, @email, @now, NULL, 1, NULL)";
        userCmd.Parameters.AddWithValue("@id", userId);
        userCmd.Parameters.AddWithValue("@name", "Test User");
        userCmd.Parameters.AddWithValue("@email", DBNull.Value);
        userCmd.Parameters.AddWithValue("@now", now);
        await userCmd.ExecuteNonQueryAsync().ConfigureAwait(false);

        using var sessionCmd = conn.CreateCommand();
        sessionCmd.Transaction = tx;
<<<<<<< HEAD
        sessionCmd.CommandText = @"INSERT INTO gk_session (id, user_id, credential_id, created_at, expires_at, last_activity_at, ip_address, user_agent, is_revoked)
=======
        sessionCmd.CommandText =
            @"INSERT INTO gk_session (id, user_id, credential_id, created_at, expires_at, last_activity_at, ip_address, user_agent, is_revoked)
>>>>>>> b2b4b483
                                   VALUES (@id, @user_id, NULL, @created, @expires, @activity, NULL, NULL, 0)";
        sessionCmd.Parameters.AddWithValue("@id", jti);
        sessionCmd.Parameters.AddWithValue("@user_id", userId);
        sessionCmd.Parameters.AddWithValue("@created", now);
        sessionCmd.Parameters.AddWithValue("@expires", exp);
        sessionCmd.Parameters.AddWithValue("@activity", now);
        await sessionCmd.ExecuteNonQueryAsync().ConfigureAwait(false);

        tx.Commit();

        // Revoke
        await TokenService.RevokeTokenAsync(conn, jti);

        // Verify using DataProvider generated method
        var revokedResult = await conn.GetSessionRevokedAsync(jti);
        var isRevoked = revokedResult switch
        {
            GetSessionRevokedOk ok => ok.Value.FirstOrDefault()?.is_revoked ?? -1L,
            GetSessionRevokedError err => throw new InvalidOperationException(
                $"GetSessionRevoked failed: {err.Value.Message}, {err.Value.InnerException?.Message}"
            ),
        };

        Assert.Equal(1L, isRevoked);
    }

    [Fact]
    public void ExtractBearerToken_ValidHeader_ReturnsToken()
    {
        var token = TokenService.ExtractBearerToken("Bearer abc123xyz");

        Assert.Equal("abc123xyz", token);
    }

    [Fact]
    public void ExtractBearerToken_NullHeader_ReturnsNull()
    {
        var token = TokenService.ExtractBearerToken(null);

        Assert.Null(token);
    }

    [Fact]
    public void ExtractBearerToken_EmptyHeader_ReturnsNull()
    {
        var token = TokenService.ExtractBearerToken("");

        Assert.Null(token);
    }

    [Fact]
    public void ExtractBearerToken_NonBearerScheme_ReturnsNull()
    {
        var token = TokenService.ExtractBearerToken("Basic abc123xyz");

        Assert.Null(token);
    }

    [Fact]
    public void ExtractBearerToken_BearerWithoutSpace_ReturnsNull()
    {
        var token = TokenService.ExtractBearerToken("Bearerabc123xyz");

        Assert.Null(token);
    }

    private static SqliteConnection CreateInMemoryDb()
    {
        var conn = new SqliteConnection("Data Source=:memory:");
        conn.Open();

<<<<<<< HEAD
        // Use the GatekeeperSchema migration to create only the needed tables
        // gk_credential is needed because gk_session has a FK to it
        var schema = GatekeeperSchema.Build();
=======
        // Use the YAML schema to create only the needed tables
        // gk_credential is needed because gk_session has a FK to it
        var yamlPath = Path.Combine(AppContext.BaseDirectory, "gatekeeper-schema.yaml");
        var schema = SchemaYamlSerializer.FromYamlFile(yamlPath);
>>>>>>> b2b4b483
        var neededTables = new[] { "gk_user", "gk_credential", "gk_session" };

        foreach (var table in schema.Tables.Where(t => neededTables.Contains(t.Name)))
        {
            var ddl = SqliteDdlGenerator.Generate(new CreateTableOperation(table));
            foreach (
                var statement in ddl.Split(
                    ';',
                    StringSplitOptions.RemoveEmptyEntries | StringSplitOptions.TrimEntries
                )
            )
            {
                if (string.IsNullOrWhiteSpace(statement))
                {
                    continue;
                }
                using var cmd = conn.CreateCommand();
                cmd.CommandText = statement;
                cmd.ExecuteNonQuery();
            }
        }

        return conn;
    }

    private static string Base64UrlDecode(string input)
    {
        var padded = input.Replace("-", "+").Replace("_", "/");
        var padding = (4 - (padded.Length % 4)) % 4;
        padded += new string('=', padding);
        return System.Text.Encoding.UTF8.GetString(Convert.FromBase64String(padded));
    }
}<|MERGE_RESOLUTION|>--- conflicted
+++ resolved
@@ -1,18 +1,10 @@
 using System.Globalization;
-<<<<<<< HEAD
-using Gatekeeper.Migration;
 using Microsoft.Data.Sqlite;
 using Migration;
 using Migration.SQLite;
-=======
-using Microsoft.Data.Sqlite;
-using Migration;
-using Migration.SQLite;
 
 namespace Gatekeeper.Api.Tests;
->>>>>>> b2b4b483
-
-namespace Gatekeeper.Api.Tests;
+
 /// <summary>
 /// Unit tests for TokenService JWT creation, validation, and revocation.
 /// </summary>
@@ -389,12 +381,8 @@
 
         using var userCmd = conn.CreateCommand();
         userCmd.Transaction = tx;
-<<<<<<< HEAD
-        userCmd.CommandText = @"INSERT INTO gk_user (id, display_name, email, created_at, last_login_at, is_active, metadata)
-=======
         userCmd.CommandText =
             @"INSERT INTO gk_user (id, display_name, email, created_at, last_login_at, is_active, metadata)
->>>>>>> b2b4b483
                                 VALUES (@id, @name, @email, @now, NULL, 1, NULL)";
         userCmd.Parameters.AddWithValue("@id", userId);
         userCmd.Parameters.AddWithValue("@name", "Test User");
@@ -404,12 +392,8 @@
 
         using var sessionCmd = conn.CreateCommand();
         sessionCmd.Transaction = tx;
-<<<<<<< HEAD
-        sessionCmd.CommandText = @"INSERT INTO gk_session (id, user_id, credential_id, created_at, expires_at, last_activity_at, ip_address, user_agent, is_revoked)
-=======
         sessionCmd.CommandText =
             @"INSERT INTO gk_session (id, user_id, credential_id, created_at, expires_at, last_activity_at, ip_address, user_agent, is_revoked)
->>>>>>> b2b4b483
                                    VALUES (@id, @user_id, NULL, @created, @expires, @activity, NULL, NULL, 0)";
         sessionCmd.Parameters.AddWithValue("@id", jti);
         sessionCmd.Parameters.AddWithValue("@user_id", userId);
@@ -481,16 +465,10 @@
         var conn = new SqliteConnection("Data Source=:memory:");
         conn.Open();
 
-<<<<<<< HEAD
-        // Use the GatekeeperSchema migration to create only the needed tables
-        // gk_credential is needed because gk_session has a FK to it
-        var schema = GatekeeperSchema.Build();
-=======
         // Use the YAML schema to create only the needed tables
         // gk_credential is needed because gk_session has a FK to it
         var yamlPath = Path.Combine(AppContext.BaseDirectory, "gatekeeper-schema.yaml");
         var schema = SchemaYamlSerializer.FromYamlFile(yamlPath);
->>>>>>> b2b4b483
         var neededTables = new[] { "gk_user", "gk_credential", "gk_session" };
 
         foreach (var table in schema.Tables.Where(t => neededTables.Contains(t.Name)))
