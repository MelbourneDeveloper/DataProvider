--- conflicted
+++ resolved
@@ -1,16 +1,7 @@
-<<<<<<< HEAD
-
-using System.Text;
-
-#pragma warning disable CS8509 // Non-exhaustive switch
-
-namespace Gatekeeper.Api;
-=======
 using System.Text;
 
 namespace Gatekeeper.Api;
 
->>>>>>> b2b4b483
 /// <summary>
 /// Service for evaluating authorization decisions.
 /// </summary>
@@ -32,14 +23,6 @@
         if (!string.IsNullOrEmpty(resourceType) && !string.IsNullOrEmpty(resourceId))
         {
             var grantResult = await conn.CheckResourceGrantAsync(
-<<<<<<< HEAD
-                now: now,
-                resource_id: resourceId,
-                user_id: userId,
-                resource_type: resourceType,
-                permission_code: permissionCode
-            ).ConfigureAwait(false);
-=======
                     now: now,
                     resource_id: resourceId,
                     user_id: userId,
@@ -47,7 +30,6 @@
                     permission_code: permissionCode
                 )
                 .ConfigureAwait(false);
->>>>>>> b2b4b483
 
             if (grantResult is CheckResourceGrantOk grantOk && grantOk.Value.Count > 0)
             {
