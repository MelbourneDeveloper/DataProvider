<<<<<<< HEAD
using System.Data;
using Gatekeeper.Migration;
=======
>>>>>>> b2b4b483
using Migration;
using Migration.SQLite;

namespace Gatekeeper.Api;

/// <summary>
/// Database initialization and seeding using Migration library and DataProvider extensions.
/// </summary>
public static class DatabaseSetup
{
    /// <summary>
    /// Initializes the database schema and seeds default data.
    /// </summary>
    public static void Initialize(SqliteConnection conn, ILogger logger)
    {
        CreateSchemaFromMigration(conn, logger);
        SeedDefaultDataAsync(conn, logger).GetAwaiter().GetResult();
    }

    private static void CreateSchemaFromMigration(SqliteConnection conn, ILogger logger)
    {
        logger.LogInformation("Creating database schema from gatekeeper-schema.yaml");

        try
        {
            // Set journal mode to DELETE and synchronous to FULL for test isolation
<<<<<<< HEAD
            _ = conn.SetPragmasAsync().GetAwaiter().GetResult();

            var schema = GatekeeperSchema.Build();
=======
            using var pragmaCmd = conn.CreateCommand();
            pragmaCmd.CommandText = "PRAGMA journal_mode = DELETE; PRAGMA synchronous = FULL;";
            pragmaCmd.ExecuteNonQuery();

            // Load schema from YAML (source of truth)
            var yamlPath = Path.Combine(AppContext.BaseDirectory, "gatekeeper-schema.yaml");
            var schema = SchemaYamlSerializer.FromYamlFile(yamlPath);

>>>>>>> b2b4b483
            foreach (var table in schema.Tables)
            {
                var ddl = SqliteDdlGenerator.Generate(new CreateTableOperation(table));
                // DDL may contain multiple statements (CREATE TABLE + CREATE INDEX)
                // SQLite ExecuteNonQuery only executes the first statement, so split them
                foreach (
                    var statement in ddl.Split(
                        ';',
                        StringSplitOptions.RemoveEmptyEntries | StringSplitOptions.TrimEntries
                    )
                )
                {
                    if (string.IsNullOrWhiteSpace(statement))
                    {
                        continue;
                    }
                    using var cmd = conn.CreateCommand();
                    cmd.CommandText = statement;
                    cmd.ExecuteNonQuery();
                }
                logger.LogDebug("Created table {TableName}", table.Name);
            }

            logger.LogInformation("Created Gatekeeper database schema from YAML");
        }
        catch (Exception ex)
        {
            logger.LogError(ex, "Failed to create Gatekeeper database schema");
            throw;
        }
    }

    private static async Task SeedDefaultDataAsync(SqliteConnection conn, ILogger logger)
    {
        var now = DateTime.UtcNow.ToString("o", CultureInfo.InvariantCulture);

        // Check if already seeded using DataProvider
        var countResult = await conn.CountSystemRolesAsync().ConfigureAwait(false);
        var count = countResult switch
        {
            CountSystemRolesOk ok => ok.Value.FirstOrDefault()?.cnt ?? 0L,
            _ => 0L,
        };

        if (count > 0)
        {
            logger.LogInformation("Database already seeded, skipping");
            return;
        }

        logger.LogInformation("Seeding default roles and permissions");

<<<<<<< HEAD
        await using var tx = await conn.BeginTransactionAsync().ConfigureAwait(false);

        // Core roles
        _ = await tx.Insertgk_roleAsync("role-admin", "admin", "Full system access", 1, now, null).ConfigureAwait(false);
        _ = await tx.Insertgk_roleAsync("role-user", "user", "Basic authenticated user", 1, now, null).ConfigureAwait(false);

        // Core permissions
        _ = await tx.Insertgk_permissionAsync("perm-admin-all", "admin:*", "admin", "*", "Full admin access", now).ConfigureAwait(false);
        _ = await tx.Insertgk_permissionAsync("perm-user-profile", "user:profile", "user", "read", "View own profile", now).ConfigureAwait(false);
        _ = await tx.Insertgk_permissionAsync("perm-user-credentials", "user:credentials", "user", "manage", "Manage own passkeys", now).ConfigureAwait(false);

        // Core role-permission assignments
        _ = await tx.Insertgk_role_permissionAsync("role-admin", "perm-admin-all", now).ConfigureAwait(false);
        _ = await tx.Insertgk_role_permissionAsync("role-user", "perm-user-profile", now).ConfigureAwait(false);
        _ = await tx.Insertgk_role_permissionAsync("role-user", "perm-user-credentials", now).ConfigureAwait(false);

        await SeedClinicalSchedulingPermissionsAsync(tx, now, logger).ConfigureAwait(false);

        await tx.CommitAsync().ConfigureAwait(false);
=======
        ExecuteNonQuery(
            conn,
            """
            INSERT INTO gk_role (id, name, description, is_system, created_at)
            VALUES ('role-admin', 'admin', 'Full system access', 1, @now),
                   ('role-user', 'user', 'Basic authenticated user', 1, @now)
            """,
            ("@now", now)
        );

        ExecuteNonQuery(
            conn,
            """
            INSERT INTO gk_permission (id, code, resource_type, action, description, created_at)
            VALUES ('perm-admin-all', 'admin:*', 'admin', '*', 'Full admin access', @now),
                   ('perm-user-profile', 'user:profile', 'user', 'read', 'View own profile', @now),
                   ('perm-user-credentials', 'user:credentials', 'user', 'manage', 'Manage own passkeys', @now),
                   ('perm-patient-read', 'patient:read', 'patient', 'read', 'Read patient records', @now),
                   ('perm-order-read', 'order:read', 'order', 'read', 'Read order records', @now),
                   ('perm-sync-read', 'sync:read', 'sync', 'read', 'Read sync data', @now),
                   ('perm-sync-write', 'sync:write', 'sync', 'write', 'Write sync data', @now)
            """,
            ("@now", now)
        );

        ExecuteNonQuery(
            conn,
            """
            INSERT INTO gk_role_permission (role_id, permission_id, granted_at)
            VALUES ('role-admin', 'perm-admin-all', @now),
                   ('role-admin', 'perm-sync-read', @now),
                   ('role-admin', 'perm-sync-write', @now),
                   ('role-user', 'perm-user-profile', @now),
                   ('role-user', 'perm-user-credentials', @now)
            """,
            ("@now", now)
        );
>>>>>>> b2b4b483

        logger.LogInformation("Default data seeded successfully");
    }

    private static async Task SeedClinicalSchedulingPermissionsAsync(
        IDbTransaction tx,
        string now,
        ILogger logger
    )
    {
        logger.LogInformation("Seeding Clinical and Scheduling permissions");

        // Clinical domain permissions
        _ = await tx.Insertgk_permissionAsync("perm-patient-read", "patient:read", "patient", "read", "Read patient records", now).ConfigureAwait(false);
        _ = await tx.Insertgk_permissionAsync("perm-patient-create", "patient:create", "patient", "create", "Create patient records", now).ConfigureAwait(false);
        _ = await tx.Insertgk_permissionAsync("perm-patient-update", "patient:update", "patient", "update", "Update patient records", now).ConfigureAwait(false);
        _ = await tx.Insertgk_permissionAsync("perm-patient-all", "patient:*", "patient", "*", "Full patient access", now).ConfigureAwait(false);
        _ = await tx.Insertgk_permissionAsync("perm-encounter-read", "encounter:read", "encounter", "read", "Read encounters", now).ConfigureAwait(false);
        _ = await tx.Insertgk_permissionAsync("perm-encounter-create", "encounter:create", "encounter", "create", "Create encounters", now).ConfigureAwait(false);
        _ = await tx.Insertgk_permissionAsync("perm-encounter-all", "encounter:*", "encounter", "*", "Full encounter access", now).ConfigureAwait(false);
        _ = await tx.Insertgk_permissionAsync("perm-condition-read", "condition:read", "condition", "read", "Read conditions", now).ConfigureAwait(false);
        _ = await tx.Insertgk_permissionAsync("perm-condition-create", "condition:create", "condition", "create", "Create conditions", now).ConfigureAwait(false);
        _ = await tx.Insertgk_permissionAsync("perm-condition-all", "condition:*", "condition", "*", "Full condition access", now).ConfigureAwait(false);
        _ = await tx.Insertgk_permissionAsync("perm-medicationrequest-read", "medicationrequest:read", "medicationrequest", "read", "Read medication requests", now).ConfigureAwait(false);
        _ = await tx.Insertgk_permissionAsync("perm-medicationrequest-create", "medicationrequest:create", "medicationrequest", "create", "Create medication requests", now).ConfigureAwait(false);
        _ = await tx.Insertgk_permissionAsync("perm-medicationrequest-all", "medicationrequest:*", "medicationrequest", "*", "Full medication request access", now).ConfigureAwait(false);

        // Scheduling domain permissions
        _ = await tx.Insertgk_permissionAsync("perm-practitioner-read", "practitioner:read", "practitioner", "read", "Read practitioners", now).ConfigureAwait(false);
        _ = await tx.Insertgk_permissionAsync("perm-practitioner-create", "practitioner:create", "practitioner", "create", "Create practitioners", now).ConfigureAwait(false);
        _ = await tx.Insertgk_permissionAsync("perm-practitioner-update", "practitioner:update", "practitioner", "update", "Update practitioners", now).ConfigureAwait(false);
        _ = await tx.Insertgk_permissionAsync("perm-practitioner-all", "practitioner:*", "practitioner", "*", "Full practitioner access", now).ConfigureAwait(false);
        _ = await tx.Insertgk_permissionAsync("perm-appointment-read", "appointment:read", "appointment", "read", "Read appointments", now).ConfigureAwait(false);
        _ = await tx.Insertgk_permissionAsync("perm-appointment-create", "appointment:create", "appointment", "create", "Create appointments", now).ConfigureAwait(false);
        _ = await tx.Insertgk_permissionAsync("perm-appointment-update", "appointment:update", "appointment", "update", "Update appointments", now).ConfigureAwait(false);
        _ = await tx.Insertgk_permissionAsync("perm-appointment-all", "appointment:*", "appointment", "*", "Full appointment access", now).ConfigureAwait(false);

        // Sync permissions
        _ = await tx.Insertgk_permissionAsync("perm-sync-read", "sync:read", "sync", "read", "Read sync data", now).ConfigureAwait(false);
        _ = await tx.Insertgk_permissionAsync("perm-sync-write", "sync:write", "sync", "write", "Write sync data", now).ConfigureAwait(false);
        _ = await tx.Insertgk_permissionAsync("perm-sync-all", "sync:*", "sync", "*", "Full sync access", now).ConfigureAwait(false);

        // Order permissions (for testing resource grants)
        _ = await tx.Insertgk_permissionAsync("perm-order-read", "order:read", "order", "read", "Read orders", now).ConfigureAwait(false);
        _ = await tx.Insertgk_permissionAsync("perm-order-create", "order:create", "order", "create", "Create orders", now).ConfigureAwait(false);
        _ = await tx.Insertgk_permissionAsync("perm-order-all", "order:*", "order", "*", "Full order access", now).ConfigureAwait(false);

        // Clinical roles
        _ = await tx.Insertgk_roleAsync("role-clinician", "clinician", "Clinical staff with patient access", 1, now, null).ConfigureAwait(false);
        _ = await tx.Insertgk_roleAsync("role-scheduler", "scheduler", "Scheduling staff with appointment access", 1, now, null).ConfigureAwait(false);
        _ = await tx.Insertgk_roleAsync("role-sync-client", "sync-client", "Sync service account", 1, now, null).ConfigureAwait(false);

        // Assign permissions to clinician role
        _ = await tx.Insertgk_role_permissionAsync("role-clinician", "perm-patient-all", now).ConfigureAwait(false);
        _ = await tx.Insertgk_role_permissionAsync("role-clinician", "perm-encounter-all", now).ConfigureAwait(false);
        _ = await tx.Insertgk_role_permissionAsync("role-clinician", "perm-condition-all", now).ConfigureAwait(false);
        _ = await tx.Insertgk_role_permissionAsync("role-clinician", "perm-medicationrequest-all", now).ConfigureAwait(false);
        _ = await tx.Insertgk_role_permissionAsync("role-clinician", "perm-practitioner-read", now).ConfigureAwait(false);
        _ = await tx.Insertgk_role_permissionAsync("role-clinician", "perm-appointment-read", now).ConfigureAwait(false);

        // Assign permissions to scheduler role
        _ = await tx.Insertgk_role_permissionAsync("role-scheduler", "perm-practitioner-all", now).ConfigureAwait(false);
        _ = await tx.Insertgk_role_permissionAsync("role-scheduler", "perm-appointment-all", now).ConfigureAwait(false);
        _ = await tx.Insertgk_role_permissionAsync("role-scheduler", "perm-patient-read", now).ConfigureAwait(false);

        // Assign permissions to sync-client role
        _ = await tx.Insertgk_role_permissionAsync("role-sync-client", "perm-sync-all", now).ConfigureAwait(false);

        logger.LogInformation("Clinical and Scheduling permissions seeded successfully");
    }
}<|MERGE_RESOLUTION|>--- conflicted
+++ resolved
@@ -1,15 +1,10 @@
-<<<<<<< HEAD
-using System.Data;
-using Gatekeeper.Migration;
-=======
->>>>>>> b2b4b483
 using Migration;
 using Migration.SQLite;
 
 namespace Gatekeeper.Api;
 
 /// <summary>
-/// Database initialization and seeding using Migration library and DataProvider extensions.
+/// Database initialization and seeding using Migration library.
 /// </summary>
 public static class DatabaseSetup
 {
@@ -19,7 +14,7 @@
     public static void Initialize(SqliteConnection conn, ILogger logger)
     {
         CreateSchemaFromMigration(conn, logger);
-        SeedDefaultDataAsync(conn, logger).GetAwaiter().GetResult();
+        SeedDefaultData(conn, logger);
     }
 
     private static void CreateSchemaFromMigration(SqliteConnection conn, ILogger logger)
@@ -29,11 +24,6 @@
         try
         {
             // Set journal mode to DELETE and synchronous to FULL for test isolation
-<<<<<<< HEAD
-            _ = conn.SetPragmasAsync().GetAwaiter().GetResult();
-
-            var schema = GatekeeperSchema.Build();
-=======
             using var pragmaCmd = conn.CreateCommand();
             pragmaCmd.CommandText = "PRAGMA journal_mode = DELETE; PRAGMA synchronous = FULL;";
             pragmaCmd.ExecuteNonQuery();
@@ -42,7 +32,6 @@
             var yamlPath = Path.Combine(AppContext.BaseDirectory, "gatekeeper-schema.yaml");
             var schema = SchemaYamlSerializer.FromYamlFile(yamlPath);
 
->>>>>>> b2b4b483
             foreach (var table in schema.Tables)
             {
                 var ddl = SqliteDdlGenerator.Generate(new CreateTableOperation(table));
@@ -75,17 +64,13 @@
         }
     }
 
-    private static async Task SeedDefaultDataAsync(SqliteConnection conn, ILogger logger)
+    private static void SeedDefaultData(SqliteConnection conn, ILogger logger)
     {
         var now = DateTime.UtcNow.ToString("o", CultureInfo.InvariantCulture);
 
-        // Check if already seeded using DataProvider
-        var countResult = await conn.CountSystemRolesAsync().ConfigureAwait(false);
-        var count = countResult switch
-        {
-            CountSystemRolesOk ok => ok.Value.FirstOrDefault()?.cnt ?? 0L,
-            _ => 0L,
-        };
+        using var checkCmd = conn.CreateCommand();
+        checkCmd.CommandText = "SELECT COUNT(*) FROM gk_role WHERE is_system = 1";
+        var count = Convert.ToInt64(checkCmd.ExecuteScalar(), CultureInfo.InvariantCulture);
 
         if (count > 0)
         {
@@ -95,27 +80,6 @@
 
         logger.LogInformation("Seeding default roles and permissions");
 
-<<<<<<< HEAD
-        await using var tx = await conn.BeginTransactionAsync().ConfigureAwait(false);
-
-        // Core roles
-        _ = await tx.Insertgk_roleAsync("role-admin", "admin", "Full system access", 1, now, null).ConfigureAwait(false);
-        _ = await tx.Insertgk_roleAsync("role-user", "user", "Basic authenticated user", 1, now, null).ConfigureAwait(false);
-
-        // Core permissions
-        _ = await tx.Insertgk_permissionAsync("perm-admin-all", "admin:*", "admin", "*", "Full admin access", now).ConfigureAwait(false);
-        _ = await tx.Insertgk_permissionAsync("perm-user-profile", "user:profile", "user", "read", "View own profile", now).ConfigureAwait(false);
-        _ = await tx.Insertgk_permissionAsync("perm-user-credentials", "user:credentials", "user", "manage", "Manage own passkeys", now).ConfigureAwait(false);
-
-        // Core role-permission assignments
-        _ = await tx.Insertgk_role_permissionAsync("role-admin", "perm-admin-all", now).ConfigureAwait(false);
-        _ = await tx.Insertgk_role_permissionAsync("role-user", "perm-user-profile", now).ConfigureAwait(false);
-        _ = await tx.Insertgk_role_permissionAsync("role-user", "perm-user-credentials", now).ConfigureAwait(false);
-
-        await SeedClinicalSchedulingPermissionsAsync(tx, now, logger).ConfigureAwait(false);
-
-        await tx.CommitAsync().ConfigureAwait(false);
-=======
         ExecuteNonQuery(
             conn,
             """
@@ -153,75 +117,22 @@
             """,
             ("@now", now)
         );
->>>>>>> b2b4b483
 
         logger.LogInformation("Default data seeded successfully");
     }
 
-    private static async Task SeedClinicalSchedulingPermissionsAsync(
-        IDbTransaction tx,
-        string now,
-        ILogger logger
+    private static void ExecuteNonQuery(
+        SqliteConnection conn,
+        string sql,
+        params (string name, object value)[] parameters
     )
     {
-        logger.LogInformation("Seeding Clinical and Scheduling permissions");
-
-        // Clinical domain permissions
-        _ = await tx.Insertgk_permissionAsync("perm-patient-read", "patient:read", "patient", "read", "Read patient records", now).ConfigureAwait(false);
-        _ = await tx.Insertgk_permissionAsync("perm-patient-create", "patient:create", "patient", "create", "Create patient records", now).ConfigureAwait(false);
-        _ = await tx.Insertgk_permissionAsync("perm-patient-update", "patient:update", "patient", "update", "Update patient records", now).ConfigureAwait(false);
-        _ = await tx.Insertgk_permissionAsync("perm-patient-all", "patient:*", "patient", "*", "Full patient access", now).ConfigureAwait(false);
-        _ = await tx.Insertgk_permissionAsync("perm-encounter-read", "encounter:read", "encounter", "read", "Read encounters", now).ConfigureAwait(false);
-        _ = await tx.Insertgk_permissionAsync("perm-encounter-create", "encounter:create", "encounter", "create", "Create encounters", now).ConfigureAwait(false);
-        _ = await tx.Insertgk_permissionAsync("perm-encounter-all", "encounter:*", "encounter", "*", "Full encounter access", now).ConfigureAwait(false);
-        _ = await tx.Insertgk_permissionAsync("perm-condition-read", "condition:read", "condition", "read", "Read conditions", now).ConfigureAwait(false);
-        _ = await tx.Insertgk_permissionAsync("perm-condition-create", "condition:create", "condition", "create", "Create conditions", now).ConfigureAwait(false);
-        _ = await tx.Insertgk_permissionAsync("perm-condition-all", "condition:*", "condition", "*", "Full condition access", now).ConfigureAwait(false);
-        _ = await tx.Insertgk_permissionAsync("perm-medicationrequest-read", "medicationrequest:read", "medicationrequest", "read", "Read medication requests", now).ConfigureAwait(false);
-        _ = await tx.Insertgk_permissionAsync("perm-medicationrequest-create", "medicationrequest:create", "medicationrequest", "create", "Create medication requests", now).ConfigureAwait(false);
-        _ = await tx.Insertgk_permissionAsync("perm-medicationrequest-all", "medicationrequest:*", "medicationrequest", "*", "Full medication request access", now).ConfigureAwait(false);
-
-        // Scheduling domain permissions
-        _ = await tx.Insertgk_permissionAsync("perm-practitioner-read", "practitioner:read", "practitioner", "read", "Read practitioners", now).ConfigureAwait(false);
-        _ = await tx.Insertgk_permissionAsync("perm-practitioner-create", "practitioner:create", "practitioner", "create", "Create practitioners", now).ConfigureAwait(false);
-        _ = await tx.Insertgk_permissionAsync("perm-practitioner-update", "practitioner:update", "practitioner", "update", "Update practitioners", now).ConfigureAwait(false);
-        _ = await tx.Insertgk_permissionAsync("perm-practitioner-all", "practitioner:*", "practitioner", "*", "Full practitioner access", now).ConfigureAwait(false);
-        _ = await tx.Insertgk_permissionAsync("perm-appointment-read", "appointment:read", "appointment", "read", "Read appointments", now).ConfigureAwait(false);
-        _ = await tx.Insertgk_permissionAsync("perm-appointment-create", "appointment:create", "appointment", "create", "Create appointments", now).ConfigureAwait(false);
-        _ = await tx.Insertgk_permissionAsync("perm-appointment-update", "appointment:update", "appointment", "update", "Update appointments", now).ConfigureAwait(false);
-        _ = await tx.Insertgk_permissionAsync("perm-appointment-all", "appointment:*", "appointment", "*", "Full appointment access", now).ConfigureAwait(false);
-
-        // Sync permissions
-        _ = await tx.Insertgk_permissionAsync("perm-sync-read", "sync:read", "sync", "read", "Read sync data", now).ConfigureAwait(false);
-        _ = await tx.Insertgk_permissionAsync("perm-sync-write", "sync:write", "sync", "write", "Write sync data", now).ConfigureAwait(false);
-        _ = await tx.Insertgk_permissionAsync("perm-sync-all", "sync:*", "sync", "*", "Full sync access", now).ConfigureAwait(false);
-
-        // Order permissions (for testing resource grants)
-        _ = await tx.Insertgk_permissionAsync("perm-order-read", "order:read", "order", "read", "Read orders", now).ConfigureAwait(false);
-        _ = await tx.Insertgk_permissionAsync("perm-order-create", "order:create", "order", "create", "Create orders", now).ConfigureAwait(false);
-        _ = await tx.Insertgk_permissionAsync("perm-order-all", "order:*", "order", "*", "Full order access", now).ConfigureAwait(false);
-
-        // Clinical roles
-        _ = await tx.Insertgk_roleAsync("role-clinician", "clinician", "Clinical staff with patient access", 1, now, null).ConfigureAwait(false);
-        _ = await tx.Insertgk_roleAsync("role-scheduler", "scheduler", "Scheduling staff with appointment access", 1, now, null).ConfigureAwait(false);
-        _ = await tx.Insertgk_roleAsync("role-sync-client", "sync-client", "Sync service account", 1, now, null).ConfigureAwait(false);
-
-        // Assign permissions to clinician role
-        _ = await tx.Insertgk_role_permissionAsync("role-clinician", "perm-patient-all", now).ConfigureAwait(false);
-        _ = await tx.Insertgk_role_permissionAsync("role-clinician", "perm-encounter-all", now).ConfigureAwait(false);
-        _ = await tx.Insertgk_role_permissionAsync("role-clinician", "perm-condition-all", now).ConfigureAwait(false);
-        _ = await tx.Insertgk_role_permissionAsync("role-clinician", "perm-medicationrequest-all", now).ConfigureAwait(false);
-        _ = await tx.Insertgk_role_permissionAsync("role-clinician", "perm-practitioner-read", now).ConfigureAwait(false);
-        _ = await tx.Insertgk_role_permissionAsync("role-clinician", "perm-appointment-read", now).ConfigureAwait(false);
-
-        // Assign permissions to scheduler role
-        _ = await tx.Insertgk_role_permissionAsync("role-scheduler", "perm-practitioner-all", now).ConfigureAwait(false);
-        _ = await tx.Insertgk_role_permissionAsync("role-scheduler", "perm-appointment-all", now).ConfigureAwait(false);
-        _ = await tx.Insertgk_role_permissionAsync("role-scheduler", "perm-patient-read", now).ConfigureAwait(false);
-
-        // Assign permissions to sync-client role
-        _ = await tx.Insertgk_role_permissionAsync("role-sync-client", "perm-sync-all", now).ConfigureAwait(false);
-
-        logger.LogInformation("Clinical and Scheduling permissions seeded successfully");
+        using var cmd = conn.CreateCommand();
+        cmd.CommandText = sql;
+        foreach (var (name, value) in parameters)
+        {
+            cmd.Parameters.AddWithValue(name, value);
+        }
+        cmd.ExecuteNonQuery();
     }
 }