using Lql.SQLite;
using Microsoft.Data.Sqlite;
using Selecta;
using Xunit;
using static DataProvider.Example.MapFunctions;

namespace DataProvider.Example.Tests;

#pragma warning disable CS1591

/// <summary>
/// Integration tests for DataProvider code generation
/// </summary>
public sealed class DataProviderIntegrationTests : IDisposable
{
    private readonly string _connectionString = "Data Source=:memory:";
    private readonly SqliteConnection _connection;

    public DataProviderIntegrationTests()
    {
        _connection = new SqliteConnection(_connectionString);
    }

    [Fact]
    public async Task GetInvoicesAsync_WithValidData_ReturnsCorrectTypes()
    {
        // Arrange
        await SetupTestDatabase();

        // Act
        var result = await _connection.GetInvoicesAsync("Acme Corp", "2024-01-01", "2024-12-31");

        // Assert
        if (result is InvoiceListError failure)
        {
            throw new InvalidOperationException(
                $"GetInvoicesAsync failed: {failure.Value.Message}"
            );
        }
        Assert.True(result is InvoiceListOk, $"Expected Success but got {result.GetType()}");

        var success = (InvoiceListOk)result;
        var invoices = success.Value;

        Assert.NotEmpty(invoices);
        var invoice = invoices[0];
        var line = invoice.InvoiceLines[0];

        // Verify Invoice type and properties
        Assert.IsType<Invoice>(invoice);
        Assert.IsType<string>(invoice.Id);
        Assert.IsType<string>(invoice.InvoiceNumber);
        Assert.IsType<string>(invoice.InvoiceDate);
        Assert.IsType<string>(invoice.CustomerName);
        Assert.IsType<double>(invoice.TotalAmount);
        Assert.IsAssignableFrom<IReadOnlyList<InvoiceLine>>(invoice.InvoiceLines);

        // Verify InvoiceLine type and properties
        Assert.IsType<InvoiceLine>(line);
        Assert.IsType<string>(line.LineId);
        Assert.IsType<string>(line.InvoiceId);
        Assert.IsType<string>(line.Description);
        Assert.IsType<double>(line.Quantity);
        Assert.IsType<double>(line.UnitPrice);
        Assert.IsType<double>(line.Amount);
    }

    [Fact]
    public async Task GetCustomersLqlAsync_WithValidData_ReturnsCorrectTypes()
    {
        // Arrange
        await SetupTestDatabase();

        // Act
        var result = await _connection.GetCustomersLqlAsync(null);

        // Assert
        if (result is CustomerListError failure)
        {
            // Log the error but continue the test to see what happens
            Console.WriteLine($"GetCustomersLqlAsync failed: {failure.Value.Message}");
            Console.WriteLine(
                $"Full exception: {failure.Value.Exception?.ToString() ?? "No exception details"}"
            );
        }
        Assert.True(
            result is CustomerListOk,
            $"Expected Success but got {result.GetType()}, Error: {(result as CustomerListError)?.Value.Message ?? "No error message"}"
        );

        var success = (CustomerListOk)result;
        var customers = success.Value;

        Assert.NotEmpty(customers);
        var customer = customers[0];
        var address = customer.Addresss[0];

        // Verify Customer type and properties
        Assert.IsType<Customer>(customer);
        Assert.IsType<string>(customer.Id);
        Assert.IsType<string>(customer.CustomerName);
        Assert.IsType<string>(customer.Email);
        // Phone property not available in generated Customer type
        Assert.IsType<string>(customer.CreatedDate);
        Assert.IsAssignableFrom<IReadOnlyList<Address>>(customer.Addresss);

        // Verify Address type and properties
        Assert.IsType<Address>(address);
        Assert.IsType<string>(address.AddressId);
        Assert.IsType<string>(address.CustomerId);
        Assert.IsType<string>(address.Street);
        Assert.IsType<string>(address.City);
        Assert.IsType<string>(address.State);
        Assert.IsType<string>(address.ZipCode);
        // Country property not available in generated Address type
    }

    [Fact]
    public async Task GetOrdersAsync_WithValidData_ReturnsCorrectTypes()
    {
        // Arrange
        await SetupTestDatabase();

        // Act
        var result = await _connection.GetOrdersAsync(
            "cust-1",
            "Completed",
            "2024-01-01",
            "2024-12-31"
        );

        // Assert
        Assert.True(result is OrderListOk, $"Expected Success but got {result.GetType()}");

        var success = (OrderListOk)result;
        var orders = success.Value;

        Assert.NotEmpty(orders);
        var order = orders[0];
        var item = order.OrderItems[0];

        // Verify Order type and properties
        Assert.IsType<Order>(order);
        Assert.IsType<string>(order.Id);
        Assert.IsType<string>(order.OrderNumber);
        // OrderDate property not available in generated Order type
        Assert.IsType<string>(order.CustomerId);
        Assert.IsType<double>(order.TotalAmount);
        Assert.IsType<string>(order.Status);
        Assert.IsAssignableFrom<IReadOnlyList<OrderItem>>(order.OrderItems);

        // Verify OrderItem type and properties
        Assert.IsType<OrderItem>(item);
        Assert.IsType<string>(item.ItemId);
        Assert.IsType<string>(item.OrderId);
        Assert.IsType<string>(item.ProductName);
        Assert.IsType<double>(item.Quantity);
        Assert.IsType<double>(item.Price);
        Assert.IsType<double>(item.Subtotal);
    }

    [Fact]
    public async Task AllQueries_VerifyCorrectTableNamesGenerated()
    {
        // Arrange
        await SetupTestDatabase();

        // Act & Assert - Verify extension methods exist with correct names
        var invoiceResult = await _connection.GetInvoicesAsync("Acme Corp", null!, null!);
        var customerResult = await _connection.GetCustomersLqlAsync(null);
        var orderResult = await _connection.GetOrdersAsync("cust-1", null!, null!, null!);

        // All should succeed (this proves the extension methods were generated)
        Assert.True(
            invoiceResult is InvoiceListOk,
            $"Expected Invoice Success but got {invoiceResult.GetType()}"
        );
        Assert.True(
            customerResult is CustomerListOk,
            $"Expected Customer Success but got {customerResult.GetType()}"
        );
        Assert.True(
            orderResult is OrderListOk,
            $"Expected Order Success but got {orderResult.GetType()}"
        );

        // Verify different table names were used (not hard-coded)
        _ = ((InvoiceListOk)invoiceResult).Value;
        _ = ((CustomerListOk)customerResult).Value;
        _ = ((OrderListOk)orderResult).Value;

        //TODO: Assert these!!!

        // These should be different types, proving they're not hard-coded
        Assert.NotEqual(typeof(Invoice), typeof(Customer));
        Assert.NotEqual(typeof(Invoice), typeof(Order));
        Assert.NotEqual(typeof(Customer), typeof(Order));

        Assert.NotEqual(typeof(InvoiceLine), typeof(Address));
        Assert.NotEqual(typeof(InvoiceLine), typeof(OrderItem));
        Assert.NotEqual(typeof(Address), typeof(OrderItem));
    }

    [Fact]
    public async Task GetInvoicesAsync_WithMultipleRecords_GroupsCorrectly()
    {
        // Arrange
        await SetupTestDatabase();

        // Act
        var result = await _connection.GetInvoicesAsync("Acme Corp", "2024-01-01", "2024-12-31");

        // Assert
        Assert.True(result is InvoiceListOk, $"Expected Success but got {result.GetType()}");

        var success = (InvoiceListOk)result;
        var invoices = success.Value;

        Assert.Equal(3, invoices.Count);

        // Verify grouping is working correctly
        var firstInvoice = invoices[0];
        Assert.Equal(2, firstInvoice.InvoiceLines.Count);

        var secondInvoice = invoices[1];
        Assert.Equal(2, secondInvoice.InvoiceLines.Count);

        var thirdInvoice = invoices[2];
        Assert.Equal(2, thirdInvoice.InvoiceLines.Count);
    }

    [Fact]
    public async Task GetCustomersLqlAsync_WithMultipleAddresses_GroupsCorrectly()
    {
        // Arrange
        await SetupTestDatabase();

        // Act
        var result = await _connection.GetCustomersLqlAsync(null);

        // Assert
        Assert.True(result is CustomerListOk, $"Expected Success but got {result.GetType()}");

        var success = (CustomerListOk)result;
        var customers = success.Value;

        Assert.Equal(2, customers.Count);

        // First customer should have 2 addresses
        var firstCustomer = customers[0];
        Assert.Equal(2, firstCustomer.Addresss.Count);

        // Second customer should have 1 address
        var secondCustomer = customers[1];
        Assert.Single(secondCustomer.Addresss);
    }

    [Fact]
    public async Task GetOrdersAsync_WithMultipleItems_GroupsCorrectly()
    {
        // Arrange
        await SetupTestDatabase();

        // Act
        var result = await _connection.GetOrdersAsync(null, null, "2024-01-01", "2024-12-31");

        // Assert
        Assert.True(result is OrderListOk, $"Expected Success but got {result.GetType()}");

        var success = (OrderListOk)result;
        var orders = success.Value;

        Assert.Equal(2, orders.Count);

        // Orders are returned by OrderDate DESC, so ORD-002 comes first (1 item), ORD-001 comes second (2 items)
        var firstOrder = orders[0]; // ORD-002
        Assert.Single(firstOrder.OrderItems);

        var secondOrder = orders[1]; // ORD-001
        Assert.Equal(2, secondOrder.OrderItems.Count);
    }

    [Fact]
    public async Task GetInvoicesAsync_WithEmptyDatabase_ReturnsEmpty()
    {
        // Arrange
        await SetupEmptyDatabase();

        // Act
        var result = await _connection.GetInvoicesAsync("Acme Corp", "2024-01-01", "2024-12-31");

        // Assert
        Assert.True(result is InvoiceListOk, $"Expected Success but got {result.GetType()}");

        var success = (InvoiceListOk)result;
        var invoices = success.Value;

        Assert.Empty(invoices);
    }

    [Fact]
    public async Task GetCustomersLqlAsync_WithEmptyDatabase_ReturnsEmpty()
    {
        // Arrange
        await SetupEmptyDatabase();

        // Act
        var result = await _connection.GetCustomersLqlAsync(null);

        // Assert
        Assert.True(result is CustomerListOk, $"Expected Success but got {result.GetType()}");

        var success = (CustomerListOk)result;
        var customers = success.Value;

        Assert.Empty(customers);
    }

    [Fact]
    public async Task GetOrdersAsync_WithEmptyDatabase_ReturnsEmpty()
    {
        // Arrange
        await SetupEmptyDatabase();

        // Act
        var result = await _connection.GetOrdersAsync(
            "cust-1",
            "Completed",
            "2024-01-01",
            "2024-12-31"
        );

        // Assert
        Assert.True(result is OrderListOk, $"Expected Success but got {result.GetType()}");

        var success = (OrderListOk)result;
        var orders = success.Value;

        Assert.Empty(orders);
    }

    [Fact]
    public void FluentQueryBuilder_InnerJoin_GeneratesCorrectSQL()
    {
        // Arrange & Act
        var query = "Orders"
            .From("o")
            .InnerJoin("Customer", "CustomerId", "Id", "o", "c")
            .Select(
                ("o", "OrderNumber"),
                ("o", "TotalAmount"),
                ("o", "Status"),
                ("c", "CustomerName"),
                ("c", "Email")
            )
            .Where("o.TotalAmount", ComparisonOperator.GreaterThan, "400.00")
            .OrderByDescending("o.TotalAmount")
            .Take(5)
            .ToSqlStatement();

        var sqlResult = query.ToSQLite();

        // Assert
        Assert.True(
            sqlResult is StringSqlOk,
            $"SQL generation should succeed, got: {(sqlResult as StringSqlError)?.Value.Message}"
        );

        var sql = ((StringSqlOk)sqlResult).Value;

        // Verify JOIN is included
        Assert.Contains("INNER JOIN", sql);
        Assert.Contains("Customer", sql);
        Assert.Contains("ON o.CustomerId = c.Id", sql);

        // Verify table aliases are included
        Assert.Contains("FROM Orders o", sql);
        Assert.Contains("Customer c", sql);

        // Verify full expected SQL structure
        Assert.Contains(
            "SELECT o.OrderNumber, o.TotalAmount, o.Status, c.CustomerName, c.Email",
            sql
        );
        Assert.Contains("WHERE o.TotalAmount > '400.00'", sql);
        Assert.Contains("ORDER BY o.TotalAmount DESC", sql);
        Assert.Contains("LIMIT 5", sql);
    }

    [Fact]
    public void FluentQueryBuilder_LeftJoin_GeneratesCorrectSQL()
    {
        // Arrange & Act
        var query = "Orders"
            .From("ord")
            .LeftJoin("Customer", "CustomerId", "Id", "ord", "cust")
            .Select(("ord", "OrderNumber"), ("cust", "CustomerName"))
            .ToSqlStatement();

        var sqlResult = query.ToSQLite();

        // Assert
        Assert.True(sqlResult is StringSqlOk);
        var sql = ((StringSqlOk)sqlResult).Value;

        Assert.Contains("LEFT JOIN", sql);
        Assert.Contains("Customer cust", sql);
        Assert.Contains("FROM Orders ord", sql);
        Assert.Contains("ON ord.CustomerId = cust.Id", sql);
    }

    [Fact]
    public void FluentQueryBuilder_MultipleJoins_GeneratesCorrectSQL()
    {
        // Arrange & Act - Simulate Orders -> Customer -> Address join chain
        var query = "Orders"
            .From("o")
            .InnerJoin("Customer", "CustomerId", "Id", "o", "c")
            .LeftJoin("Address", "Id", "CustomerId", "c", "a")
            .Select(("o", "OrderNumber"), ("c", "CustomerName"), ("a", "City"))
            .ToSqlStatement();

        var sqlResult = query.ToSQLite();

        // Assert
        Assert.True(sqlResult is StringSqlOk);
        var sql = ((StringSqlOk)sqlResult).Value;

        // Verify both JOINs are present
        Assert.Contains("INNER JOIN Customer c", sql);
        Assert.Contains("LEFT JOIN Address a", sql);
        Assert.Contains("ON o.CustomerId = c.Id", sql);
        Assert.Contains("ON c.Id = a.CustomerId", sql);
    }

    [Fact]
    public void FluentQueryBuilder_InnerJoinWithComplex_GeneratesCorrectSQL()
    {
        // Arrange & Act - Test a complex JOIN with multiple conditions
        var query = "Orders"
            .From("o")
            .InnerJoin("Customer", "CustomerId", "Id", "o", "c")
            .Select(("o", "OrderNumber"), ("c", "CustomerName"), ("o", "TotalAmount"))
            .Where("o.Status", ComparisonOperator.Eq, "Completed")
            .OrderBy("c.CustomerName")
            .Take(10)
            .ToSqlStatement();

        var sqlResult = query.ToSQLite();

        // Assert
        Assert.True(sqlResult is StringSqlOk);
        var sql = ((StringSqlOk)sqlResult).Value;

        // Test that all parts of the fluent API are preserved in the generated SQL
        Assert.Contains(
            "SELECT o.OrderNumber, c.CustomerName, o.TotalAmount",
            sql,
            StringComparison.Ordinal
        );
        Assert.Contains("FROM Orders o", sql, StringComparison.Ordinal);
        Assert.Contains("INNER JOIN Customer c", sql, StringComparison.Ordinal);
        Assert.Contains("ON o.CustomerId = c.Id", sql, StringComparison.Ordinal);
        Assert.Contains("WHERE o.Status = 'Completed'", sql, StringComparison.Ordinal);
        Assert.Contains("ORDER BY c.CustomerName ASC", sql, StringComparison.Ordinal);
        Assert.Contains("LIMIT 10", sql, StringComparison.Ordinal);
    }

    private async Task SetupTestDatabase()
    {
        await _connection.OpenAsync().ConfigureAwait(false);
        using (var pragmaCommand = new SqliteCommand("PRAGMA foreign_keys = OFF", _connection))
        {
            await pragmaCommand.ExecuteNonQueryAsync().ConfigureAwait(false);
        }

        // I don't know why this is here. We're supposed to use Migrations to create the schema and
        // inserts/updates are supposed to be extension methods.

        // Create all tables
        var createTablesScript = """
            CREATE TABLE IF NOT EXISTS Invoice (
                Id TEXT PRIMARY KEY,
                InvoiceNumber TEXT NOT NULL,
                InvoiceDate TEXT NOT NULL,
                CustomerName TEXT NOT NULL,
                CustomerEmail TEXT NULL,
                TotalAmount REAL NOT NULL,
                DiscountAmount REAL NULL,
                Notes TEXT NULL
            );

            CREATE TABLE IF NOT EXISTS InvoiceLine (
                Id TEXT PRIMARY KEY,
                InvoiceId TEXT NOT NULL,
                Description TEXT NOT NULL,
                Quantity REAL NOT NULL,
                UnitPrice REAL NOT NULL,
                Amount REAL NOT NULL,
                DiscountPercentage REAL NULL,
                Notes TEXT NULL,
                FOREIGN KEY (InvoiceId) REFERENCES Invoice (Id)
            );

            CREATE TABLE IF NOT EXISTS Customer (
                Id TEXT PRIMARY KEY,
                CustomerName TEXT NOT NULL,
                Email TEXT NULL,
                Phone TEXT NULL,
                CreatedDate TEXT NOT NULL
            );

            CREATE TABLE IF NOT EXISTS Address (
                Id TEXT PRIMARY KEY,
                CustomerId TEXT NOT NULL,
                Street TEXT NOT NULL,
                City TEXT NOT NULL,
                State TEXT NOT NULL,
                ZipCode TEXT NOT NULL,
                Country TEXT NOT NULL,
                FOREIGN KEY (CustomerId) REFERENCES Customer (Id)
            );

            CREATE TABLE IF NOT EXISTS Orders (
                Id TEXT PRIMARY KEY,
                OrderNumber TEXT NOT NULL,
                OrderDate TEXT NOT NULL,
                CustomerId TEXT NOT NULL,
                TotalAmount REAL NOT NULL,
                Status TEXT NOT NULL,
                FOREIGN KEY (CustomerId) REFERENCES Customer (Id)
            );

            CREATE TABLE IF NOT EXISTS OrderItem (
                Id TEXT PRIMARY KEY,
                OrderId TEXT NOT NULL,
                ProductName TEXT NOT NULL,
                Quantity REAL NOT NULL,
                Price REAL NOT NULL,
                Subtotal REAL NOT NULL,
                FOREIGN KEY (OrderId) REFERENCES Orders (Id)
            );
            """;

        using var command = new SqliteCommand(createTablesScript, _connection);
        await command.ExecuteNonQueryAsync().ConfigureAwait(false);

        // Insert comprehensive test data
        var insertScript = """
            INSERT INTO Invoice (Id, InvoiceNumber, InvoiceDate, CustomerName, CustomerEmail, TotalAmount, DiscountAmount, Notes) VALUES
            ('inv-1', 'INV-001', '2024-01-15', 'Acme Corp', 'accounting@acme.com', 1250.00, NULL, 'Test invoice'),
            ('inv-2', 'INV-002', '2024-01-16', 'Acme Corp', 'accounting@acme.com', 850.75, 25.00, NULL),
            ('inv-3', 'INV-003', '2024-01-17', 'Acme Corp', 'accounting@acme.com', 2100.25, 100.00, 'Large order discount');

            INSERT INTO InvoiceLine (Id, InvoiceId, Description, Quantity, UnitPrice, Amount, DiscountPercentage, Notes) VALUES
            ('line-1', 'inv-1', 'Software License', 1.0, 1000.00, 1000.00, NULL, NULL),
            ('line-2', 'inv-1', 'Support Package', 1.0, 250.00, 250.00, 10.0, 'First year support'),
            ('line-3', 'inv-2', 'Consulting Hours', 5.0, 150.00, 750.00, NULL, NULL),
            ('line-4', 'inv-2', 'Travel Expenses', 1.0, 100.75, 100.75, NULL, 'Reimbursement'),
            ('line-5', 'inv-3', 'Hardware Components', 10.0, 125.50, 1255.00, 5.0, 'Bulk discount'),
            ('line-6', 'inv-3', 'Installation Service', 3.0, 281.75, 845.25, NULL, NULL);

            INSERT INTO Customer (Id, CustomerName, Email, Phone, CreatedDate) VALUES
            ('cust-1', 'Acme Corp', 'contact@acme.com', '555-0100', '2024-01-01'),
            ('cust-2', 'Tech Solutions', 'info@techsolutions.com', '555-0200', '2024-01-02');

            INSERT INTO Address (Id, CustomerId, Street, City, State, ZipCode, Country) VALUES
            ('addr-1', 'cust-1', '123 Business Ave', 'New York', 'NY', '10001', 'USA'),
            ('addr-2', 'cust-1', '456 Main St', 'Albany', 'NY', '12201', 'USA'),
            ('addr-3', 'cust-2', '789 Tech Blvd', 'San Francisco', 'CA', '94105', 'USA');

            INSERT INTO Orders (Id, OrderNumber, OrderDate, CustomerId, TotalAmount, Status) VALUES
            ('ord-1', 'ORD-001', '2024-01-10', 'cust-1', 500.00, 'Completed'),
            ('ord-2', 'ORD-002', '2024-01-11', 'cust-2', 750.00, 'Processing');

            INSERT INTO OrderItem (Id, OrderId, ProductName, Quantity, Price, Subtotal) VALUES
            ('item-1', 'ord-1', 'Widget A', 2.0, 100.00, 200.00),
            ('item-2', 'ord-1', 'Widget B', 3.0, 100.00, 300.00),
            ('item-3', 'ord-2', 'Service Package', 1.0, 750.00, 750.00);
            """;

        using var insertCommand = new SqliteCommand(insertScript, _connection);
        await insertCommand.ExecuteNonQueryAsync().ConfigureAwait(false);
    }

    private async Task SetupEmptyDatabase()
    {
        await _connection.OpenAsync().ConfigureAwait(false);

        // Create tables but don't insert any data - same script as above but without inserts
        var createTablesScript = """
            CREATE TABLE IF NOT EXISTS Invoice (
                Id TEXT PRIMARY KEY,
                InvoiceNumber TEXT NOT NULL,
                InvoiceDate TEXT NOT NULL,
                CustomerName TEXT NOT NULL,
                CustomerEmail TEXT NULL,
                TotalAmount REAL NOT NULL,
                DiscountAmount REAL NULL,
                Notes TEXT NULL
            );

            CREATE TABLE IF NOT EXISTS InvoiceLine (
                Id TEXT PRIMARY KEY,
                InvoiceId TEXT NOT NULL,
                Description TEXT NOT NULL,
                Quantity REAL NOT NULL,
                UnitPrice REAL NOT NULL,
                Amount REAL NOT NULL,
                DiscountPercentage REAL NULL,
                Notes TEXT NULL,
                FOREIGN KEY (InvoiceId) REFERENCES Invoice (Id)
            );

            CREATE TABLE IF NOT EXISTS Customer (
                Id TEXT PRIMARY KEY,
                CustomerName TEXT NOT NULL,
                Email TEXT NULL,
                Phone TEXT NULL,
                CreatedDate TEXT NOT NULL
            );

            CREATE TABLE IF NOT EXISTS Address (
                Id TEXT PRIMARY KEY,
                CustomerId TEXT NOT NULL,
                Street TEXT NOT NULL,
                City TEXT NOT NULL,
                State TEXT NOT NULL,
                ZipCode TEXT NOT NULL,
                Country TEXT NOT NULL,
                FOREIGN KEY (CustomerId) REFERENCES Customer (Id)
            );

            CREATE TABLE IF NOT EXISTS Orders (
                Id TEXT PRIMARY KEY,
                OrderNumber TEXT NOT NULL,
                OrderDate TEXT NOT NULL,
                CustomerId TEXT NOT NULL,
                TotalAmount REAL NOT NULL,
                Status TEXT NOT NULL,
                FOREIGN KEY (CustomerId) REFERENCES Customer (Id)
            );

            CREATE TABLE IF NOT EXISTS OrderItem (
                Id TEXT PRIMARY KEY,
                OrderId TEXT NOT NULL,
                ProductName TEXT NOT NULL,
                Quantity REAL NOT NULL,
                Price REAL NOT NULL,
                Subtotal REAL NOT NULL,
                FOREIGN KEY (OrderId) REFERENCES Orders (Id)
            );
            """;

        using var command = new SqliteCommand(createTablesScript, _connection);
        await command.ExecuteNonQueryAsync().ConfigureAwait(false);
    }

    #region PredicateBuilder E2E Tests

    /// <summary>
    /// Tests PredicateBuilder True predicate with actual database data
    /// </summary>
    [Fact]
    public async Task PredicateBuilder_True_E2E_ReturnsAllCustomers()
    {
        // Arrange
        await SetupTestDatabase();
        var predicate = PredicateBuilder.True<Customer>();
        var query = SelectStatement.From<Customer>("Customer").Where(predicate);

        // Act
        var statement = query.ToSqlStatement();
        var result = _connection.GetRecords(statement, s => s.ToSQLite(), MapCustomer);

        // Assert
        Assert.True(result is CustomerReadOnlyListOk);
        var customers = ((CustomerReadOnlyListOk)result).Value;
        Assert.Equal(2, customers.Count);
    }

    /// <summary>
    /// Tests PredicateBuilder False predicate with actual database data
    /// </summary>
    [Fact]
    public async Task PredicateBuilder_False_E2E_ReturnsNoCustomers()
    {
        // Arrange
        await SetupTestDatabase();
        var predicate = PredicateBuilder.False<Customer>();
        var query = SelectStatement.From<Customer>("Customer").Where(predicate);

        // Act
        var statement = query.ToSqlStatement();
        var result = _connection.GetRecords(statement, s => s.ToSQLite(), MapCustomer);

        // Assert
        Assert.True(result is CustomerReadOnlyListOk);
        var customers = ((CustomerReadOnlyListOk)result).Value;
        Assert.Empty(customers);
    }

    /// <summary>
    /// Tests PredicateBuilder Or operation with actual database data
    /// </summary>
    [Fact]
    public async Task PredicateBuilder_Or_E2E_CombinesPredicatesWithOrLogic()
    {
        // Arrange
        await SetupTestDatabase();
        var predicate = PredicateBuilder.False<Customer>();
        predicate = predicate.Or(c => c.CustomerName == "Acme Corp");
        predicate = predicate.Or(c => c.CustomerName == "Tech Solutions");
<<<<<<< HEAD
        var query = SelectStatement.From<Customer>("Customer").Where(predicate).OrderBy(c => c.CustomerName);
=======
        var query = SelectStatement
            .From<Customer>("Customer")
            .Where(predicate)
            .OrderBy(c => c.CustomerName);
>>>>>>> b2b4b483

        // Act
        var statement = query.ToSqlStatement();
        var result = _connection.GetRecords(statement, s => s.ToSQLite(), MapCustomer);

        // Assert
        Assert.True(result is CustomerReadOnlyListOk);
        var customers = ((CustomerReadOnlyListOk)result).Value;
        Assert.Equal(2, customers.Count);
        Assert.Equal("Acme Corp", customers[0].CustomerName);
        Assert.Equal("Tech Solutions", customers[1].CustomerName);
    }

    /// <summary>
    /// Tests PredicateBuilder And operation with actual database data
    /// </summary>
    [Fact]
    public async Task PredicateBuilder_And_E2E_CombinesPredicatesWithAndLogic()
    {
        // Arrange
        await SetupTestDatabase();
        var predicate = PredicateBuilder.True<Customer>();
        predicate = predicate.And(c => c.CustomerName == "Acme Corp");
        predicate = predicate.And(c => c.Email != null);
        var query = SelectStatement.From<Customer>("Customer").Where(predicate);

        // Act
        var statement = query.ToSqlStatement();
        var result = _connection.GetRecords(statement, s => s.ToSQLite(), MapCustomer);

        // Assert
        Assert.True(result is CustomerReadOnlyListOk);
        var customers = ((CustomerReadOnlyListOk)result).Value;
        Assert.Single(customers);
        Assert.Equal("Acme Corp", customers[0].CustomerName);
    }

    /// <summary>
    /// Tests PredicateBuilder Not operation with actual database data
    /// </summary>
    [Fact]
    public async Task PredicateBuilder_Not_E2E_NegatesPredicateLogic()
    {
        // Arrange
        await SetupTestDatabase();
        var predicate = PredicateBuilder.True<Customer>();
        predicate = predicate.And(c => c.CustomerName == "Acme Corp");
        predicate = predicate.Not();
        var query = SelectStatement.From<Customer>("Customer").Where(predicate);

        // Act
        var statement = query.ToSqlStatement();
        var result = _connection.GetRecords(statement, s => s.ToSQLite(), MapCustomer);

        // Assert
        Assert.True(result is CustomerReadOnlyListOk);
        var customers = ((CustomerReadOnlyListOk)result).Value;
        Assert.Single(customers);
        Assert.Equal("Tech Solutions", customers[0].CustomerName);
    }

    /// <summary>
    /// Tests PredicateBuilder with dynamic OR conditions like building search filters
    /// </summary>
    [Fact]
    public async Task PredicateBuilder_DynamicOrConditions_E2E_BuildsSearchFilters()
    {
        // Arrange
        await SetupTestDatabase();
        var searchNames = new[] { "Acme Corp", "Unknown Corp", "Missing Inc" }; // Only "Acme Corp" exists in test data
        var predicate = PredicateBuilder.False<Customer>();

        // Act - simulate building dynamic OR conditions
        foreach (var name in searchNames)
        {
            var tempName = name; // Capture for closure
            predicate = predicate.Or(c => c.CustomerName == tempName);
        }

        var query = SelectStatement.From<Customer>("Customer").Where(predicate);
        var statement = query.ToSqlStatement();
        var result = _connection.GetRecords(statement, s => s.ToSQLite(), MapCustomer);

        // Assert
        Assert.True(result is CustomerReadOnlyListOk);
        var customers = ((CustomerReadOnlyListOk)result).Value;
        Assert.Single(customers); // Only customer "Acme Corp" exists
        Assert.Equal("Acme Corp", customers[0].CustomerName);
    }

    /// <summary>
    /// Tests PredicateBuilder with dynamic AND conditions like building filter chains
    /// </summary>
    [Fact]
    public async Task PredicateBuilder_DynamicAndConditions_E2E_BuildsFilterChains()
    {
        // Arrange
        await SetupTestDatabase();
        var predicate = PredicateBuilder.True<Customer>();

        // Act - simulate building dynamic AND conditions for filtering
        predicate = predicate.And(c => c.Id != null);
        predicate = predicate.And(c => c.Email != null);
        predicate = predicate.And(c => c.CustomerName != null);

<<<<<<< HEAD
        var query = SelectStatement.From<Customer>("Customer").Where(predicate).OrderBy(c => c.CustomerName);
=======
        var query = SelectStatement
            .From<Customer>("Customer")
            .Where(predicate)
            .OrderBy(c => c.CustomerName);
>>>>>>> b2b4b483
        var statement = query.ToSqlStatement();
        var result = _connection.GetRecords(statement, s => s.ToSQLite(), MapCustomer);

        // Assert
        Assert.True(result is CustomerReadOnlyListOk);
        var customers = ((CustomerReadOnlyListOk)result).Value;
        Assert.Equal(2, customers.Count); // Both customers have email and are in range
    }

    /// <summary>
    /// Tests PredicateBuilder with mixed And/Or operations for complex business logic
    /// </summary>
    [Fact]
    public async Task PredicateBuilder_MixedAndOrOperations_E2E_ComplexBusinessLogic()
    {
        // Arrange
        await SetupTestDatabase();
        var searchNames = new[] { "Acme Corp", "NonExistent Corp" };

        // Act - build name filter with OR
        var namePredicate = PredicateBuilder.False<Customer>();
        foreach (var name in searchNames)
        {
            var tempName = name;
            namePredicate = namePredicate.Or(c => c.CustomerName == tempName);
        }

        // Combine with email filter using AND
        var finalPredicate = namePredicate.And(c => c.Email != null);

        var query = SelectStatement.From<Customer>("Customer").Where(finalPredicate);
        var statement = query.ToSqlStatement();
        var result = _connection.GetRecords(statement, s => s.ToSQLite(), MapCustomer);

        // Assert
        Assert.True(result is CustomerReadOnlyListOk);
        var customers = ((CustomerReadOnlyListOk)result).Value;
        Assert.Single(customers); // Only "Acme Corp" exists and has email
        Assert.Equal("Acme Corp", customers[0].CustomerName);
    }

    /// <summary>
    /// Tests PredicateBuilder with conditional building to eliminate duplication
    /// </summary>
    [Fact]
    public async Task PredicateBuilder_ConditionalBuilding_E2E_EliminatesDuplication()
    {
        // Arrange
        await SetupTestDatabase();
        var searchByName = true;
        var searchByEmail = false;
        var customerName = "Tech Solutions";

        var predicate = PredicateBuilder.True<Customer>();

        // Act - conditional predicate building (eliminates if/else duplication)
        if (searchByName)
        {
            predicate = predicate.And(c => c.CustomerName == customerName);
        }
        if (searchByEmail)
        {
            predicate = predicate.And(c => c.Email != null);
        }

        var query = SelectStatement.From<Customer>("Customer").Where(predicate);
        var statement = query.ToSqlStatement();
        var result = _connection.GetRecords(statement, s => s.ToSQLite(), MapCustomer);

        // Assert
        Assert.True(result is CustomerReadOnlyListOk);
        var customers = ((CustomerReadOnlyListOk)result).Value;
        Assert.Single(customers);
        Assert.Equal("Tech Solutions", customers[0].CustomerName);
    }

    /// <summary>
    /// Tests PredicateBuilder with Orders table for different entity type
    /// </summary>
    [Fact]
    public async Task PredicateBuilder_WithOrdersEntity_E2E_WorksAcrossEntityTypes()
    {
        // Arrange
        await SetupTestDatabase();
        var statuses = new[] { "Completed", "Processing" };
        var predicate = PredicateBuilder.False<Order>();

        // Act - build status filter with OR conditions
        foreach (var status in statuses)
        {
            var tempStatus = status;
            predicate = predicate.Or(o => o.Status == tempStatus);
        }

        // Add minimum amount filter with AND
        predicate = predicate.And(o => o.TotalAmount > 0);

        var query = SelectStatement.From<Order>("Orders").Where(predicate).OrderBy(o => o.Id);
        var statement = query.ToSqlStatement();
        var result = _connection.GetRecords(statement, s => s.ToSQLite(), MapOrder);

        // Assert
        Assert.True(result is OrderReadOnlyListOk);
        var orders = ((OrderReadOnlyListOk)result).Value;
        Assert.Equal(2, orders.Count); // Both orders match the criteria
        Assert.Equal("Completed", orders[0].Status);
        Assert.Equal("Processing", orders[1].Status);
    }

    #endregion

    #region SelectStatementLinqExtensions Coverage Tests

    [Fact]
    public void FluentQueryBuilder_And_GeneratesCorrectSQL()
    {
        // Arrange & Act
        var query = "Orders"
            .From("o")
            .Select(("o", "OrderNumber"), ("o", "TotalAmount"))
            .Where("o.Status", "Completed")
            .And("o.TotalAmount", "500.00")
            .ToSqlStatement();

        var sqlResult = query.ToSQLite();

        // Assert
        Assert.True(sqlResult is StringSqlOk);
        var sql = ((StringSqlOk)sqlResult).Value;

        Assert.Contains("WHERE o.Status = 'Completed'", sql);
        Assert.Contains("AND o.TotalAmount = '500.00'", sql);
    }

    [Fact]
    public void FluentQueryBuilder_Or_GeneratesCorrectSQL()
    {
        // Arrange & Act
        var query = "Orders"
            .From("o")
            .Select(("o", "OrderNumber"), ("o", "Status"))
            .Where("o.Status", "Completed")
            .Or("o.Status", "Processing")
            .ToSqlStatement();

        var sqlResult = query.ToSQLite();

        // Assert
        Assert.True(sqlResult is StringSqlOk);
        var sql = ((StringSqlOk)sqlResult).Value;

        Assert.Contains("WHERE o.Status = 'Completed'", sql);
        Assert.Contains("OR o.Status = 'Processing'", sql);
    }

    [Fact]
    public void FluentQueryBuilder_Distinct_GeneratesCorrectSQL()
    {
        // Arrange & Act
        var query = "Orders".From("o").Select(("o", "Status")).Distinct().ToSqlStatement();

        var sqlResult = query.ToSQLite();

        // Assert
        Assert.True(sqlResult is StringSqlOk);
        var sql = ((StringSqlOk)sqlResult).Value;

        Assert.Contains("SELECT DISTINCT", sql);
    }

    [Fact]
    public void FluentQueryBuilder_Skip_GeneratesCorrectSQL()
    {
        // Arrange & Act
        var query = "Orders".From("o").SelectAll().Skip(10).Take(5).ToSqlStatement();

        var sqlResult = query.ToSQLite();

        // Assert
        Assert.True(sqlResult is StringSqlOk);
        var sql = ((StringSqlOk)sqlResult).Value;

        Assert.Contains("OFFSET 10", sql);
        Assert.Contains("LIMIT 5", sql);
    }

    [Fact]
    public void FluentQueryBuilder_SelectAll_GeneratesCorrectSQL()
    {
        // Arrange & Act
        var query = "Orders".From("o").SelectAll("o").ToSqlStatement();

        var sqlResult = query.ToSQLite();

        // Assert
        Assert.True(sqlResult is StringSqlOk);
        var sql = ((StringSqlOk)sqlResult).Value;

        Assert.Contains("SELECT o.*", sql);
    }

    [Fact]
    public void FluentQueryBuilder_GroupBy_GeneratesCorrectSQL()
    {
        // Arrange & Act
        var query = "Orders".From("o").Select(("o", "Status")).GroupBy("o.Status").ToSqlStatement();

        var sqlResult = query.ToSQLite();

        // Assert
        Assert.True(sqlResult is StringSqlOk);
        var sql = ((StringSqlOk)sqlResult).Value;

        Assert.Contains("GROUP BY o.Status", sql);
    }

    [Fact]
    public void FluentQueryBuilder_WhereWithOperator_GeneratesCorrectSQL()
    {
        // Arrange & Act
        var query = "Orders"
            .From("o")
            .Select(("o", "OrderNumber"), ("o", "TotalAmount"))
            .Where("o.TotalAmount", ComparisonOperator.GreaterOrEq, "100.00")
            .ToSqlStatement();

        var sqlResult = query.ToSQLite();

        // Assert
        Assert.True(sqlResult is StringSqlOk);
        var sql = ((StringSqlOk)sqlResult).Value;

        Assert.Contains("WHERE o.TotalAmount >= '100.00'", sql);
    }

    [Fact]
    public void FluentQueryBuilder_MultipleGroupBy_GeneratesCorrectSQL()
    {
        // Arrange & Act
        var query = "Orders"
            .From("o")
            .Select(("o", "Status"), ("o", "CustomerId"))
            .GroupBy("o.Status", "o.CustomerId")
            .ToSqlStatement();

        var sqlResult = query.ToSQLite();

        // Assert
        Assert.True(sqlResult is StringSqlOk);
        var sql = ((StringSqlOk)sqlResult).Value;

        Assert.Contains("GROUP BY o.Status, o.CustomerId", sql);
    }

    [Fact]
    public void FluentQueryBuilder_CombinedAndOr_GeneratesCorrectSQL()
    {
        // Arrange & Act
        var query = "Orders"
            .From("o")
            .Select(("o", "OrderNumber"))
            .Where("o.Status", "Completed")
            .And("o.TotalAmount", "500.00")
            .Or("o.Status", "VIP")
            .ToSqlStatement();

        var sqlResult = query.ToSQLite();

        // Assert
        Assert.True(sqlResult is StringSqlOk);
        var sql = ((StringSqlOk)sqlResult).Value;

        Assert.Contains("WHERE o.Status = 'Completed'", sql);
        Assert.Contains("AND o.TotalAmount = '500.00'", sql);
        Assert.Contains("OR o.Status = 'VIP'", sql);
    }

    [Fact]
    public void FluentQueryBuilder_WhereWithBoolValue_GeneratesCorrectSQL()
    {
        // Arrange & Act - tests FormatValue with bool
        var query = "Orders".From("o").SelectAll().Where("o.IsActive", true).ToSqlStatement();

        var sqlResult = query.ToSQLite();

        // Assert
        Assert.True(sqlResult is StringSqlOk);
        var sql = ((StringSqlOk)sqlResult).Value;

        Assert.Contains("WHERE o.IsActive = 1", sql);
    }

    [Fact]
    public void FluentQueryBuilder_WhereWithDateTimeValue_GeneratesCorrectSQL()
    {
        // Arrange & Act - tests FormatValue with DateTime
        var testDate = new DateTime(2024, 6, 15, 10, 30, 0, DateTimeKind.Utc);
        var query = "Orders".From("o").SelectAll().Where("o.OrderDate", testDate).ToSqlStatement();

        var sqlResult = query.ToSQLite();

        // Assert
        Assert.True(sqlResult is StringSqlOk);
        var sql = ((StringSqlOk)sqlResult).Value;

        Assert.Contains("WHERE o.OrderDate = '2024-06-15 10:30:00'", sql);
    }

    [Fact]
    public void FluentQueryBuilder_WhereWithIntValue_GeneratesCorrectSQL()
    {
        // Arrange & Act - tests FormatValue with numeric
        var query = "Orders".From("o").SelectAll().Where("o.CustomerId", 42).ToSqlStatement();

        var sqlResult = query.ToSQLite();

        // Assert
        Assert.True(sqlResult is StringSqlOk);
        var sql = ((StringSqlOk)sqlResult).Value;

        Assert.Contains("WHERE o.CustomerId = 42", sql);
    }

    [Fact]
    public void FluentQueryBuilder_WhereWithStringContainingQuote_EscapesCorrectly()
    {
        // Arrange & Act - tests FormatValue with string containing single quote
        var query = "Orders"
            .From("o")
            .SelectAll()
            .Where("o.CustomerName", "O'Brien")
            .ToSqlStatement();

        var sqlResult = query.ToSQLite();

        // Assert
        Assert.True(sqlResult is StringSqlOk);
        var sql = ((StringSqlOk)sqlResult).Value;

        Assert.Contains("WHERE o.CustomerName = 'O''Brien'", sql);
    }

    [Fact]
    public void FluentQueryBuilder_OrderByDescending_GeneratesCorrectSQL()
    {
        // Arrange & Act
        var query = "Orders"
            .From("o")
            .SelectAll()
            .OrderByDescending("o.OrderDate")
            .ToSqlStatement();

        var sqlResult = query.ToSQLite();

        // Assert
        Assert.True(sqlResult is StringSqlOk);
        var sql = ((StringSqlOk)sqlResult).Value;

        Assert.Contains("ORDER BY o.OrderDate DESC", sql);
    }

    [Fact]
    public void FluentQueryBuilder_AllComparisonOperators_GenerateCorrectSQL()
    {
        // Test Less Than
        var ltQuery = "Orders"
            .From()
            .Select(("", "Id"))
            .Where("Id", ComparisonOperator.LessThan, 10)
            .ToSqlStatement();
        Assert.Contains("Id < ", ((StringSqlOk)ltQuery.ToSQLite()).Value);

        // Test Less Than or Equal
        var leQuery = "Orders"
            .From()
            .Select(("", "Id"))
            .Where("Id", ComparisonOperator.LessOrEq, 10)
            .ToSqlStatement();
        Assert.Contains("Id <= ", ((StringSqlOk)leQuery.ToSQLite()).Value);

        // Test Greater Than
        var gtQuery = "Orders"
            .From()
            .Select(("", "Id"))
            .Where("Id", ComparisonOperator.GreaterThan, 10)
            .ToSqlStatement();
        Assert.Contains("Id > ", ((StringSqlOk)gtQuery.ToSQLite()).Value);

        // Test Not Equal
        var neQuery = "Orders"
            .From()
            .Select(("", "Id"))
            .Where("Id", ComparisonOperator.NotEq, 10)
            .ToSqlStatement();
        var neSql = ((StringSqlOk)neQuery.ToSQLite()).Value;
        Assert.True(neSql.Contains("Id <> ") || neSql.Contains("Id != "));
    }

    #endregion

    public void Dispose()
    {
        _connection?.Dispose();

        // Clean up test database file
        var dbFileName = _connectionString.Replace("Data Source=", "", StringComparison.Ordinal);
        if (File.Exists(dbFileName))
        {
            try
            {
                File.Delete(dbFileName);
            }
            catch (IOException)
            {
                // File might be in use, ignore
            }
            catch (UnauthorizedAccessException)
            {
                // No permission to delete, ignore
            }
        }
    }
}<|MERGE_RESOLUTION|>--- conflicted
+++ resolved
@@ -711,14 +711,7 @@
         var predicate = PredicateBuilder.False<Customer>();
         predicate = predicate.Or(c => c.CustomerName == "Acme Corp");
         predicate = predicate.Or(c => c.CustomerName == "Tech Solutions");
-<<<<<<< HEAD
         var query = SelectStatement.From<Customer>("Customer").Where(predicate).OrderBy(c => c.CustomerName);
-=======
-        var query = SelectStatement
-            .From<Customer>("Customer")
-            .Where(predicate)
-            .OrderBy(c => c.CustomerName);
->>>>>>> b2b4b483
 
         // Act
         var statement = query.ToSqlStatement();
@@ -824,14 +817,7 @@
         predicate = predicate.And(c => c.Email != null);
         predicate = predicate.And(c => c.CustomerName != null);
 
-<<<<<<< HEAD
         var query = SelectStatement.From<Customer>("Customer").Where(predicate).OrderBy(c => c.CustomerName);
-=======
-        var query = SelectStatement
-            .From<Customer>("Customer")
-            .Where(predicate)
-            .OrderBy(c => c.CustomerName);
->>>>>>> b2b4b483
         var statement = query.ToSqlStatement();
         var result = _connection.GetRecords(statement, s => s.ToSQLite(), MapCustomer);
 
