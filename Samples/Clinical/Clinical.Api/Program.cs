#pragma warning disable IDE0037 // Use inferred member name - prefer explicit for clarity in API responses

using System.Collections.Immutable;
using System.Globalization;
using Clinical.Api;
using Microsoft.AspNetCore.Http.Json;
using Samples.Authorization;

var builder = WebApplication.CreateBuilder(args);

// Configure JSON to use PascalCase property names
builder.Services.Configure<JsonOptions>(options =>
{
    options.SerializerOptions.PropertyNamingPolicy = null;
});

// Add CORS for dashboard - allow any origin for testing
builder.Services.AddCors(options =>
{
    options.AddPolicy(
        "Dashboard",
        policy =>
        {
            policy.AllowAnyOrigin().AllowAnyHeader().AllowAnyMethod();
        }
    );
});

// Always use a real SQLite file - NEVER in-memory
var dbPath =
    builder.Configuration["DbPath"] ?? Path.Combine(AppContext.BaseDirectory, "clinical.db");
var connectionString = new SqliteConnectionStringBuilder
{
    DataSource = dbPath,
    ForeignKeys = true, // ENFORCE REFERENTIAL INTEGRITY
}.ToString();

builder.Services.AddSingleton(() =>
{
    var conn = new SqliteConnection(connectionString);
    conn.Open();
    return conn;
});

// Gatekeeper configuration for authorization
var gatekeeperUrl = builder.Configuration["Gatekeeper:BaseUrl"] ?? "http://localhost:5002";
var signingKeyBase64 = builder.Configuration["Jwt:SigningKey"];
var signingKey = string.IsNullOrEmpty(signingKeyBase64)
    ? ImmutableArray.Create(new byte[32]) // Default empty key for development (MUST configure in production)
    : ImmutableArray.Create(Convert.FromBase64String(signingKeyBase64));

builder.Services.AddHttpClient(
    "Gatekeeper",
    client =>
    {
        client.BaseAddress = new Uri(gatekeeperUrl);
        client.Timeout = TimeSpan.FromSeconds(5);
    }
);

var app = builder.Build();

// Get HttpClientFactory for auth filters
var httpClientFactory = app.Services.GetRequiredService<IHttpClientFactory>();
Func<HttpClient> getGatekeeperClient = () => httpClientFactory.CreateClient("Gatekeeper");

using (var conn = new SqliteConnection(connectionString))
{
    conn.Open();
    DatabaseSetup.Initialize(conn, app.Logger);
}

// Enable CORS
app.UseCors("Dashboard");

<<<<<<< HEAD
// Health endpoint for sync service startup checks
app.MapGet("/health", () => Results.Ok(new { status = "healthy", service = "Clinical.Api" }));
=======
// Get HttpClientFactory for auth filters
var httpClientFactory = app.Services.GetRequiredService<IHttpClientFactory>();
Func<HttpClient> getGatekeeperClient = () => httpClientFactory.CreateClient("Gatekeeper");
>>>>>>> b2b4b483

var patientGroup = app.MapGroup("/fhir/Patient").WithTags("Patient");

patientGroup
    .MapGet(
        "/",
        async (
            bool? active,
            string? familyName,
            string? givenName,
            string? gender,
            Func<SqliteConnection> getConn
        ) =>
        {
            using var conn = getConn();
            var result = await conn.GetPatientsAsync(
                    active.HasValue ? (active.Value ? 1L : 0L) : DBNull.Value,
                    familyName ?? (object)DBNull.Value,
                    givenName ?? (object)DBNull.Value,
                    gender ?? (object)DBNull.Value
                )
                .ConfigureAwait(false);
            return result switch
            {
                GetPatientsOk(var patients) => Results.Ok(patients),
                GetPatientsError(var err) => Results.Problem(err.Message),
            };
        }
    )
    .AddEndpointFilterFactory(
        EndpointFilterFactories.RequirePermission(
            FhirPermissions.PatientRead,
            signingKey,
            getGatekeeperClient,
            app.Logger
        )
    );

patientGroup
    .MapGet(
        "/{id}",
        async (string id, Func<SqliteConnection> getConn) =>
        {
            using var conn = getConn();
            var result = await conn.GetPatientByIdAsync(id).ConfigureAwait(false);
            return result switch
            {
                GetPatientByIdOk(var patients) when patients.Count > 0 => Results.Ok(patients[0]),
                GetPatientByIdOk => Results.NotFound(),
                GetPatientByIdError(var err) => Results.Problem(err.Message),
            };
        }
    )
    .AddEndpointFilterFactory(
        EndpointFilterFactories.RequireResourcePermission(
            FhirPermissions.PatientRead,
            signingKey,
            getGatekeeperClient,
            app.Logger,
<<<<<<< HEAD
            "id"
=======
            idParamName: "id"
>>>>>>> b2b4b483
        )
    );

patientGroup
    .MapPost(
        "/",
        async (CreatePatientRequest request, Func<SqliteConnection> getConn) =>
        {
            using var conn = getConn();
            var transaction = await conn.BeginTransactionAsync().ConfigureAwait(false);
            await using var _ = transaction.ConfigureAwait(false);
            var id = Guid.NewGuid().ToString();
            var now = DateTime.UtcNow.ToString(
                "yyyy-MM-ddTHH:mm:ss.fffZ",
                CultureInfo.InvariantCulture
            );

            var result = await transaction
                .Insertfhir_PatientAsync(
                    id,
                    request.Active ? 1L : 0L,
                    request.GivenName,
                    request.FamilyName,
                    request.BirthDate,
                    request.Gender,
                    request.Phone,
                    request.Email,
                    request.AddressLine,
                    request.City,
                    request.State,
                    request.PostalCode,
                    request.Country,
                    now,
                    1L
                )
                .ConfigureAwait(false);

            if (result is InsertOk)
            {
                await transaction.CommitAsync().ConfigureAwait(false);
                return Results.Created(
                    $"/fhir/Patient/{id}",
                    new
                    {
                        Id = id,
                        Active = request.Active,
                        GivenName = request.GivenName,
                        FamilyName = request.FamilyName,
                        BirthDate = request.BirthDate,
                        Gender = request.Gender,
                        Phone = request.Phone,
                        Email = request.Email,
                        AddressLine = request.AddressLine,
                        City = request.City,
                        State = request.State,
                        PostalCode = request.PostalCode,
                        Country = request.Country,
                        LastUpdated = now,
                        VersionId = 1L,
                    }
                );
            }

            return result.Match(
                _ => Results.Problem("Unexpected state"),
                err => Results.Problem(err.Message)
            );
        }
    )
    .AddEndpointFilterFactory(
        EndpointFilterFactories.RequirePermission(
            FhirPermissions.PatientCreate,
            signingKey,
            getGatekeeperClient,
            app.Logger
        )
    );

patientGroup
    .MapPut(
        "/{id}",
        async (string id, UpdatePatientRequest request, Func<SqliteConnection> getConn) =>
        {
            using var conn = getConn();

            // First verify the patient exists
            var existingResult = await conn.GetPatientByIdAsync(id).ConfigureAwait(false);
            if (existingResult is GetPatientByIdOk(var patients) && patients.Count == 0)
            {
                return Results.NotFound();
            }

            if (existingResult is GetPatientByIdError(var fetchErr))
            {
                return Results.Problem(fetchErr.Message);
            }

            var existingPatient = ((GetPatientByIdOk)existingResult).Value[0];
            var newVersionId = existingPatient.VersionId + 1;

            var transaction = await conn.BeginTransactionAsync().ConfigureAwait(false);
            await using var _ = transaction.ConfigureAwait(false);
            var now = DateTime.UtcNow.ToString(
                "yyyy-MM-ddTHH:mm:ss.fffZ",
                CultureInfo.InvariantCulture
            );

            var result = await transaction
                .Updatefhir_PatientAsync(
                    id,
                    request.Active ? 1L : 0L,
                    request.GivenName,
                    request.FamilyName,
                    request.BirthDate ?? string.Empty,
                    request.Gender ?? string.Empty,
                    request.Phone ?? string.Empty,
                    request.Email ?? string.Empty,
                    request.AddressLine ?? string.Empty,
                    request.City ?? string.Empty,
                    request.State ?? string.Empty,
                    request.PostalCode ?? string.Empty,
                    request.Country ?? string.Empty,
                    now,
                    newVersionId
                )
                .ConfigureAwait(false);

            if (result is UpdateOk)
            {
                await transaction.CommitAsync().ConfigureAwait(false);
                return Results.Ok(
                    new
                    {
                        Id = id,
                        Active = request.Active,
                        GivenName = request.GivenName,
                        FamilyName = request.FamilyName,
                        BirthDate = request.BirthDate,
                        Gender = request.Gender,
                        Phone = request.Phone,
                        Email = request.Email,
                        AddressLine = request.AddressLine,
                        City = request.City,
                        State = request.State,
                        PostalCode = request.PostalCode,
                        Country = request.Country,
                        LastUpdated = now,
                        VersionId = newVersionId,
                    }
                );
            }

            return result.Match(
                _ => Results.Problem("Unexpected state"),
                err => Results.Problem(err.Message)
            );
        }
    )
    .AddEndpointFilterFactory(
        EndpointFilterFactories.RequireResourcePermission(
            FhirPermissions.PatientUpdate,
            signingKey,
            getGatekeeperClient,
            app.Logger,
<<<<<<< HEAD
            "id"
=======
            idParamName: "id"
>>>>>>> b2b4b483
        )
    );

patientGroup
    .MapGet(
        "/_search",
        async (string q, Func<SqliteConnection> getConn) =>
        {
            using var conn = getConn();
            var result = await conn.SearchPatientsAsync($"%{q}%").ConfigureAwait(false);
            return result switch
            {
                SearchPatientsOk(var patients) => Results.Ok(patients),
                SearchPatientsError(var err) => Results.Problem(err.Message),
            };
        }
    )
    .AddEndpointFilterFactory(
        EndpointFilterFactories.RequirePermission(
            FhirPermissions.PatientRead,
            signingKey,
            getGatekeeperClient,
            app.Logger
        )
    );

var encounterGroup = patientGroup.MapGroup("/{patientId}/Encounter").WithTags("Encounter");

encounterGroup
    .MapGet(
        "/",
        async (string patientId, Func<SqliteConnection> getConn) =>
        {
            using var conn = getConn();
            var result = await conn.GetEncountersByPatientAsync(patientId).ConfigureAwait(false);
            return result switch
            {
                GetEncountersOk(var encounters) => Results.Ok(encounters),
                GetEncountersError(var err) => Results.Problem(err.Message),
            };
        }
    )
    .AddEndpointFilterFactory(
        EndpointFilterFactories.RequirePatientPermission(
            FhirPermissions.EncounterRead,
            signingKey,
            getGatekeeperClient,
            app.Logger
        )
    );

encounterGroup
    .MapPost(
        "/",
        async (string patientId, CreateEncounterRequest request, Func<SqliteConnection> getConn) =>
        {
            using var conn = getConn();
            var transaction = await conn.BeginTransactionAsync().ConfigureAwait(false);
            await using var _ = transaction.ConfigureAwait(false);
            var id = Guid.NewGuid().ToString();
            var now = DateTime.UtcNow.ToString(
                "yyyy-MM-ddTHH:mm:ss.fffZ",
                CultureInfo.InvariantCulture
            );

            var result = await transaction
                .Insertfhir_EncounterAsync(
                    id,
                    request.Status,
                    request.Class,
                    patientId,
                    request.PractitionerId,
                    request.ServiceType,
                    request.ReasonCode,
                    request.PeriodStart,
                    request.PeriodEnd,
                    request.Notes,
                    now,
                    1L
                )
                .ConfigureAwait(false);

            if (result is InsertOk)
            {
                await transaction.CommitAsync().ConfigureAwait(false);
                return Results.Created(
                    $"/fhir/Patient/{patientId}/Encounter/{id}",
                    new
                    {
                        Id = id,
                        Status = request.Status,
                        Class = request.Class,
                        PatientId = patientId,
                        PractitionerId = request.PractitionerId,
                        ServiceType = request.ServiceType,
                        ReasonCode = request.ReasonCode,
                        PeriodStart = request.PeriodStart,
                        PeriodEnd = request.PeriodEnd,
                        Notes = request.Notes,
                        LastUpdated = now,
                        VersionId = 1L,
                    }
                );
            }

            return result switch
            {
                InsertOk => Results.Problem("Unexpected state"),
                InsertError(var err) => Results.Problem(err.Message),
            };
        }
    )
    .AddEndpointFilterFactory(
        EndpointFilterFactories.RequirePatientPermission(
            FhirPermissions.EncounterCreate,
            signingKey,
            getGatekeeperClient,
            app.Logger
        )
    );

var conditionGroup = patientGroup.MapGroup("/{patientId}/Condition").WithTags("Condition");

conditionGroup
    .MapGet(
        "/",
        async (string patientId, Func<SqliteConnection> getConn) =>
        {
            using var conn = getConn();
            var result = await conn.GetConditionsByPatientAsync(patientId).ConfigureAwait(false);
            return result switch
            {
                GetConditionsOk(var conditions) => Results.Ok(conditions),
                GetConditionsError(var err) => Results.Problem(err.Message),
            };
        }
    )
    .AddEndpointFilterFactory(
        EndpointFilterFactories.RequirePatientPermission(
            FhirPermissions.ConditionRead,
            signingKey,
            getGatekeeperClient,
            app.Logger
        )
    );

conditionGroup
    .MapPost(
        "/",
        async (string patientId, CreateConditionRequest request, Func<SqliteConnection> getConn) =>
        {
            using var conn = getConn();
            var transaction = await conn.BeginTransactionAsync().ConfigureAwait(false);
            await using var _ = transaction.ConfigureAwait(false);
            var id = Guid.NewGuid().ToString();
            var now = DateTime.UtcNow.ToString(
                "yyyy-MM-ddTHH:mm:ss.fffZ",
                CultureInfo.InvariantCulture
            );
            var recordedDate = DateTime.UtcNow.ToString("yyyy-MM-dd", CultureInfo.InvariantCulture);

            var result = await transaction
                .Insertfhir_ConditionAsync(
<<<<<<< HEAD
                    id,
                    request.ClinicalStatus,
                    request.VerificationStatus,
                    request.Category,
                    request.Severity,
                    request.CodeSystem,
                    request.CodeValue,
                    request.CodeDisplay,
                    patientId,
                    request.EncounterReference,
                    request.OnsetDateTime,
                    recordedDate,
                    request.RecorderReference,
                    request.NoteText,
                    now,
                    1L
=======
                    id: id,
                    clinicalstatus: request.ClinicalStatus,
                    verificationstatus: request.VerificationStatus,
                    category: request.Category,
                    severity: request.Severity,
                    codesystem: request.CodeSystem,
                    codevalue: request.CodeValue,
                    codedisplay: request.CodeDisplay,
                    subjectreference: patientId,
                    encounterreference: request.EncounterReference,
                    onsetdatetime: request.OnsetDateTime,
                    recordeddate: recordedDate,
                    recorderreference: request.RecorderReference,
                    notetext: request.NoteText,
                    lastupdated: now,
                    versionid: 1L
>>>>>>> b2b4b483
                )
                .ConfigureAwait(false);

            if (result is InsertOk)
            {
                await transaction.CommitAsync().ConfigureAwait(false);
                return Results.Created(
                    $"/fhir/Patient/{patientId}/Condition/{id}",
                    new
                    {
                        Id = id,
                        ClinicalStatus = request.ClinicalStatus,
                        VerificationStatus = request.VerificationStatus,
                        Category = request.Category,
                        Severity = request.Severity,
                        CodeSystem = request.CodeSystem,
                        CodeValue = request.CodeValue,
                        CodeDisplay = request.CodeDisplay,
                        SubjectReference = patientId,
                        EncounterReference = request.EncounterReference,
                        OnsetDateTime = request.OnsetDateTime,
                        RecordedDate = recordedDate,
                        RecorderReference = request.RecorderReference,
                        NoteText = request.NoteText,
                        LastUpdated = now,
                        VersionId = 1L,
                    }
                );
            }

            return result switch
            {
                InsertOk => Results.Problem("Unexpected state"),
                InsertError(var err) => Results.Problem(err.Message),
            };
        }
    )
    .AddEndpointFilterFactory(
        EndpointFilterFactories.RequirePatientPermission(
            FhirPermissions.ConditionCreate,
            signingKey,
            getGatekeeperClient,
            app.Logger
        )
    );

var medicationGroup = patientGroup
    .MapGroup("/{patientId}/MedicationRequest")
    .WithTags("MedicationRequest");

medicationGroup
    .MapGet(
        "/",
        async (string patientId, Func<SqliteConnection> getConn) =>
        {
            using var conn = getConn();
            var result = await conn.GetMedicationsByPatientAsync(patientId).ConfigureAwait(false);
            return result switch
            {
                GetMedicationsOk(var medications) => Results.Ok(medications),
                GetMedicationsError(var err) => Results.Problem(err.Message),
            };
        }
    )
    .AddEndpointFilterFactory(
        EndpointFilterFactories.RequirePatientPermission(
            FhirPermissions.MedicationRequestRead,
            signingKey,
            getGatekeeperClient,
            app.Logger
        )
    );

medicationGroup
    .MapPost(
        "/",
        async (
            string patientId,
            CreateMedicationRequestRequest request,
            Func<SqliteConnection> getConn
        ) =>
        {
            using var conn = getConn();
            var transaction = await conn.BeginTransactionAsync().ConfigureAwait(false);
            await using var _ = transaction.ConfigureAwait(false);
            var id = Guid.NewGuid().ToString();
            var now = DateTime.UtcNow.ToString(
                "yyyy-MM-ddTHH:mm:ss.fffZ",
                CultureInfo.InvariantCulture
            );

            var result = await transaction
                .Insertfhir_MedicationRequestAsync(
                    id,
                    request.Status,
                    request.Intent,
                    patientId,
                    request.PractitionerId,
                    request.EncounterId,
                    request.MedicationCode,
                    request.MedicationDisplay,
                    request.DosageInstruction,
                    request.Quantity,
                    request.Unit,
                    request.Refills,
                    now,
                    now,
                    1L
                )
                .ConfigureAwait(false);

            if (result is InsertOk)
            {
                await transaction.CommitAsync().ConfigureAwait(false);
                return Results.Created(
                    $"/fhir/Patient/{patientId}/MedicationRequest/{id}",
                    new
                    {
                        Id = id,
                        Status = request.Status,
                        Intent = request.Intent,
                        PatientId = patientId,
                        PractitionerId = request.PractitionerId,
                        EncounterId = request.EncounterId,
                        MedicationCode = request.MedicationCode,
                        MedicationDisplay = request.MedicationDisplay,
                        DosageInstruction = request.DosageInstruction,
                        Quantity = request.Quantity,
                        Unit = request.Unit,
                        Refills = request.Refills,
                        AuthoredOn = now,
                        LastUpdated = now,
                        VersionId = 1L,
                    }
                );
            }

            return result switch
            {
                InsertOk => Results.Problem("Unexpected state"),
                InsertError(var err) => Results.Problem(err.Message),
            };
        }
    )
    .AddEndpointFilterFactory(
        EndpointFilterFactories.RequirePatientPermission(
            FhirPermissions.MedicationRequestCreate,
            signingKey,
            getGatekeeperClient,
            app.Logger
        )
    );

app.MapGet(
        "/sync/changes",
        (long? fromVersion, int? limit, Func<SqliteConnection> getConn) =>
        {
            using var conn = getConn();
            var result = SyncLogRepository.FetchChanges(conn, fromVersion ?? 0, limit ?? 100);
            return result switch
            {
                SyncLogListOk(var logs) => Results.Ok(logs),
                SyncLogListError(var err) => Results.Problem(SyncHelpers.ToMessage(err)),
            };
        }
    )
    .AddEndpointFilterFactory(
        EndpointFilterFactories.RequirePermission(
            FhirPermissions.SyncRead,
            signingKey,
            getGatekeeperClient,
            app.Logger
        )
    );

app.MapGet(
        "/sync/origin",
        (Func<SqliteConnection> getConn) =>
        {
            using var conn = getConn();
            var result = SyncSchema.GetOriginId(conn);
            return result switch
            {
                StringSyncOk(var originId) => Results.Ok(new { originId }),
                StringSyncError(var err) => Results.Problem(SyncHelpers.ToMessage(err)),
            };
        }
    )
    .AddEndpointFilterFactory(
        EndpointFilterFactories.RequirePermission(
            FhirPermissions.SyncRead,
            signingKey,
            getGatekeeperClient,
            app.Logger
        )
    );

app.MapGet(
        "/sync/status",
        (Func<SqliteConnection> getConn) =>
        {
            using var conn = getConn();
            var changesResult = SyncLogRepository.FetchChanges(conn, 0, 1000);

            var (totalCount, lastSyncTime) = changesResult switch
            {
                SyncLogListOk(var logs) => (
                    logs.Count,
                    logs.Count > 0
                        ? logs.Max(l => l.Timestamp)
                        : DateTime.UtcNow.ToString(
                            "yyyy-MM-ddTHH:mm:ss.fffZ",
                            CultureInfo.InvariantCulture
                        )
                ),
                SyncLogListError => (
                    0,
                    DateTime.UtcNow.ToString(
                        "yyyy-MM-ddTHH:mm:ss.fffZ",
                        CultureInfo.InvariantCulture
                    )
                ),
            };

            return Results.Ok(
                new
                {
                    service = "Clinical.Api",
                    status = "healthy",
                    lastSyncTime,
                    totalRecords = totalCount,
                    failedCount = 0,
                }
            );
        }
    )
    .AddEndpointFilterFactory(
        EndpointFilterFactories.RequirePermission(
            FhirPermissions.SyncRead,
            signingKey,
            getGatekeeperClient,
            app.Logger
        )
    );

app.MapGet(
        "/sync/records",
        (string? search, int? page, int? pageSize, Func<SqliteConnection> getConn) =>
        {
            using var conn = getConn();
            var currentPage = page ?? 1;
            var size = pageSize ?? 50;
            var changesResult = SyncLogRepository.FetchChanges(conn, 0, 1000);

            return changesResult switch
            {
                SyncLogListOk(var logs) => Results.Ok(
                    BuildSyncRecordsResponse(logs, search, currentPage, size)
                ),
                SyncLogListError(var err) => Results.Problem(SyncHelpers.ToMessage(err)),
            };
        }
    )
    .AddEndpointFilterFactory(
        EndpointFilterFactories.RequirePermission(
            FhirPermissions.SyncRead,
            signingKey,
            getGatekeeperClient,
            app.Logger
        )
    );

app.MapPost(
        "/sync/records/{id}/retry",
        (string id) =>
        {
            // For now, just acknowledge the retry request
            // Real implementation would mark the record for re-sync
            return Results.Accepted();
        }
    )
    .AddEndpointFilterFactory(
        EndpointFilterFactories.RequirePermission(
            FhirPermissions.SyncWrite,
            signingKey,
            getGatekeeperClient,
            app.Logger
        )
    );

<<<<<<< HEAD
// Query synced providers from Scheduling domain
=======
>>>>>>> b2b4b483
app.MapGet(
        "/sync/providers",
        (Func<SqliteConnection> getConn) =>
        {
            using var conn = getConn();
            using var cmd = conn.CreateCommand();
            cmd.CommandText =
                "SELECT ProviderId, FirstName, LastName, Specialty, SyncedAt FROM sync_Provider";
            using var reader = cmd.ExecuteReader();
            var providers = new List<object>();
            while (reader.Read())
            {
                providers.Add(
                    new
                    {
                        ProviderId = reader.GetString(0),
<<<<<<< HEAD
                        FirstName = reader.GetString(1),
                        LastName = reader.GetString(2),
                        Specialty = reader.IsDBNull(3) ? null : reader.GetString(3),
                        SyncedAt = reader.GetString(4),
=======
                        FirstName = reader.IsDBNull(1) ? null : reader.GetString(1),
                        LastName = reader.IsDBNull(2) ? null : reader.GetString(2),
                        Specialty = reader.IsDBNull(3) ? null : reader.GetString(3),
                        SyncedAt = reader.IsDBNull(4) ? null : reader.GetString(4),
>>>>>>> b2b4b483
                    }
                );
            }
            return Results.Ok(providers);
        }
    )
    .AddEndpointFilterFactory(
        EndpointFilterFactories.RequirePermission(
            FhirPermissions.SyncRead,
            signingKey,
            getGatekeeperClient,
            app.Logger
        )
    );

app.Run();

static object BuildSyncRecordsResponse(
    IReadOnlyList<SyncLogEntry> logs,
    string? search,
    int page,
    int pageSize
)
{
    // Records in _sync_log are captured changes ready for clients to pull.
    // Clients track their own sync position via fromVersion parameter.
    var records = logs.Select(l => new
    {
        id = l.Version.ToString(CultureInfo.InvariantCulture),
        entityType = l.TableName,
        entityId = l.PkValue,
        lastAttempt = l.Timestamp,
        operation = l.Operation,
    });

    if (!string.IsNullOrEmpty(search))
    {
        records = records.Where(r =>
            r.entityId.Contains(search, StringComparison.OrdinalIgnoreCase)
        );
    }

    var recordList = records.ToList();
    var total = recordList.Count;
    var pagedRecords = recordList.Skip((page - 1) * pageSize).Take(pageSize).ToList();

    return new
    {
        records = pagedRecords,
        total,
        page,
        pageSize,
    };
}

namespace Clinical.Api
{
    /// <summary>
    /// Program entry point marker for WebApplicationFactory.
    /// </summary>
    public partial class Program { }
}<|MERGE_RESOLUTION|>--- conflicted
+++ resolved
@@ -60,10 +60,6 @@
 
 var app = builder.Build();
 
-// Get HttpClientFactory for auth filters
-var httpClientFactory = app.Services.GetRequiredService<IHttpClientFactory>();
-Func<HttpClient> getGatekeeperClient = () => httpClientFactory.CreateClient("Gatekeeper");
-
 using (var conn = new SqliteConnection(connectionString))
 {
     conn.Open();
@@ -73,14 +69,9 @@
 // Enable CORS
 app.UseCors("Dashboard");
 
-<<<<<<< HEAD
-// Health endpoint for sync service startup checks
-app.MapGet("/health", () => Results.Ok(new { status = "healthy", service = "Clinical.Api" }));
-=======
 // Get HttpClientFactory for auth filters
 var httpClientFactory = app.Services.GetRequiredService<IHttpClientFactory>();
 Func<HttpClient> getGatekeeperClient = () => httpClientFactory.CreateClient("Gatekeeper");
->>>>>>> b2b4b483
 
 var patientGroup = app.MapGroup("/fhir/Patient").WithTags("Patient");
 
@@ -140,11 +131,7 @@
             signingKey,
             getGatekeeperClient,
             app.Logger,
-<<<<<<< HEAD
-            "id"
-=======
             idParamName: "id"
->>>>>>> b2b4b483
         )
     );
 
@@ -309,11 +296,7 @@
             signingKey,
             getGatekeeperClient,
             app.Logger,
-<<<<<<< HEAD
-            "id"
-=======
             idParamName: "id"
->>>>>>> b2b4b483
         )
     );
 
@@ -477,24 +460,6 @@
 
             var result = await transaction
                 .Insertfhir_ConditionAsync(
-<<<<<<< HEAD
-                    id,
-                    request.ClinicalStatus,
-                    request.VerificationStatus,
-                    request.Category,
-                    request.Severity,
-                    request.CodeSystem,
-                    request.CodeValue,
-                    request.CodeDisplay,
-                    patientId,
-                    request.EncounterReference,
-                    request.OnsetDateTime,
-                    recordedDate,
-                    request.RecorderReference,
-                    request.NoteText,
-                    now,
-                    1L
-=======
                     id: id,
                     clinicalstatus: request.ClinicalStatus,
                     verificationstatus: request.VerificationStatus,
@@ -511,7 +476,6 @@
                     notetext: request.NoteText,
                     lastupdated: now,
                     versionid: 1L
->>>>>>> b2b4b483
                 )
                 .ConfigureAwait(false);
 
@@ -802,10 +766,6 @@
         )
     );
 
-<<<<<<< HEAD
-// Query synced providers from Scheduling domain
-=======
->>>>>>> b2b4b483
 app.MapGet(
         "/sync/providers",
         (Func<SqliteConnection> getConn) =>
@@ -822,17 +782,10 @@
                     new
                     {
                         ProviderId = reader.GetString(0),
-<<<<<<< HEAD
-                        FirstName = reader.GetString(1),
-                        LastName = reader.GetString(2),
-                        Specialty = reader.IsDBNull(3) ? null : reader.GetString(3),
-                        SyncedAt = reader.GetString(4),
-=======
                         FirstName = reader.IsDBNull(1) ? null : reader.GetString(1),
                         LastName = reader.IsDBNull(2) ? null : reader.GetString(2),
                         Specialty = reader.IsDBNull(3) ? null : reader.GetString(3),
                         SyncedAt = reader.IsDBNull(4) ? null : reader.GetString(4),
->>>>>>> b2b4b483
                     }
                 );
             }
