<<<<<<< HEAD
=======
using System.Net.Http.Headers;

namespace Clinical.Api.Tests;
>>>>>>> b2b4b483

using System.Net.Http.Headers;

namespace Clinical.Api.Tests;
/// <summary>
/// Tests that verify the Dashboard can actually connect to Clinical API.
/// These tests MUST FAIL if:
/// 1. Dashboard hardcoded URL doesn't match actual API URL
/// 2. CORS is not configured for Dashboard origin
/// </summary>
public sealed class DashboardIntegrationTests : IClassFixture<ClinicalApiFactory>
{
    private readonly HttpClient _client;
    private readonly string _authToken = TestTokenHelper.GenerateClinicianToken();

    /// <summary>
    /// The actual URL where Dashboard runs (for CORS origin testing).
    /// </summary>
    private const string DashboardOrigin = "http://localhost:5173";

    /// <summary>
    /// Initializes a new instance of the <see cref="DashboardIntegrationTests"/> class.
    /// </summary>
    /// <param name="factory">Shared factory instance.</param>
    public DashboardIntegrationTests(ClinicalApiFactory factory)
    {
        _client = factory.CreateClient();
        _client.DefaultRequestHeaders.Authorization = new AuthenticationHeaderValue(
            "Bearer",
            _authToken
        );
    }

    #region URL Configuration Tests

    [Fact]
    public void Dashboard_ClinicalApiUrl_MatchesActualPort()
    {
        // The Dashboard's index.html has this hardcoded:
        // const CLINICAL_API = window.dashboardConfig?.CLINICAL_API_URL || 'http://localhost:5000';
        //
        // But Clinical API runs on port 5080 (see start.sh and launchSettings.json)
        //
        // This test verifies the Dashboard is configured to hit the CORRECT port.
        // If this fails, the Dashboard cannot connect to the API.

        const string dashboardHardcodedUrl = "http://localhost:5080"; // What Dashboard actually uses
        const string clinicalApiActualUrl = "http://localhost:5080"; // Where API actually runs

        Assert.Equal(
            clinicalApiActualUrl,
            dashboardHardcodedUrl // Dashboard now uses correct port!
        );
    }

    #endregion

    #region CORS Tests

    [Fact]
    public async Task ClinicalApi_Returns_CorsHeaders_ForDashboardOrigin()
    {
        // The Dashboard runs on localhost:5173 and makes fetch() calls to Clinical API.
        // Browser enforces CORS - without proper headers, the request is blocked.
        //
        // This test verifies Clinical API returns Access-Control-Allow-Origin header
        // for the Dashboard's origin.

        var request = new HttpRequestMessage(HttpMethod.Get, "/fhir/Patient");
        request.Headers.Add("Origin", DashboardOrigin);
        request.Headers.Authorization = new AuthenticationHeaderValue("Bearer", _authToken);

        var response = await _client.SendAsync(request);

        // API should return CORS header allowing Dashboard origin
        Assert.True(
            response.Headers.Contains("Access-Control-Allow-Origin"),
            "Clinical API must return Access-Control-Allow-Origin header for Dashboard to work"
        );

        var allowedOrigin = response
            .Headers.GetValues("Access-Control-Allow-Origin")
            .FirstOrDefault();
        Assert.True(
            allowedOrigin == DashboardOrigin || allowedOrigin == "*",
            $"Access-Control-Allow-Origin must be '{DashboardOrigin}' or '*', but was '{allowedOrigin}'"
        );
    }

    [Fact]
    public async Task ClinicalApi_Handles_PreflightRequest_ForDashboardOrigin()
    {
        // Before making actual requests, browsers send OPTIONS preflight request.
        // API must respond with correct CORS headers.

        var request = new HttpRequestMessage(HttpMethod.Options, "/fhir/Patient");
        request.Headers.Add("Origin", DashboardOrigin);
        request.Headers.Add("Access-Control-Request-Method", "GET");
        request.Headers.Add("Access-Control-Request-Headers", "Accept");

        var response = await _client.SendAsync(request);

        // Preflight should succeed (200 or 204)
        Assert.True(
            response.IsSuccessStatusCode,
            $"Preflight OPTIONS request failed with {response.StatusCode}"
        );

        // Must have CORS headers
        Assert.True(
            response.Headers.Contains("Access-Control-Allow-Origin"),
            "Preflight response must include Access-Control-Allow-Origin"
        );

        Assert.True(
            response.Headers.Contains("Access-Control-Allow-Methods"),
            "Preflight response must include Access-Control-Allow-Methods"
        );
    }

    #endregion
}<|MERGE_RESOLUTION|>--- conflicted
+++ resolved
@@ -1,13 +1,7 @@
-<<<<<<< HEAD
-=======
 using System.Net.Http.Headers;
 
 namespace Clinical.Api.Tests;
->>>>>>> b2b4b483
 
-using System.Net.Http.Headers;
-
-namespace Clinical.Api.Tests;
 /// <summary>
 /// Tests that verify the Dashboard can actually connect to Clinical API.
 /// These tests MUST FAIL if:
