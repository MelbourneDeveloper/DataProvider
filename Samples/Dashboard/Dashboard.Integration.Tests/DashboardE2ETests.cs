<<<<<<< HEAD
=======
using System.Net;
>>>>>>> b2b4b483
using Microsoft.Playwright;

namespace Dashboard.Integration.Tests;

/// <summary>
/// Core Dashboard E2E tests.
/// Uses EXACTLY the same ports as the real app.
/// </summary>
[Collection("E2E Tests")]
[Trait("Category", "E2E")]
public sealed class DashboardE2ETests
{
    private readonly E2EFixture _fixture;

    /// <summary>
    /// Constructor receives shared fixture.
    /// </summary>
    public DashboardE2ETests(E2EFixture fixture) => _fixture = fixture;

    /// <summary>
    /// Dashboard main page shows stats from both APIs.
    /// </summary>
    [Fact]
    public async Task Dashboard_MainPage_ShowsStatsFromBothApis()
    {
        var page = await _fixture.Browser!.NewPageAsync();
        await page.GotoAsync(E2EFixture.DashboardUrl);
        await page.WaitForSelectorAsync(
            ".sidebar",
            new PageWaitForSelectorOptions { Timeout = 20000 }
        );
        await page.WaitForSelectorAsync(
            ".metric-card",
            new PageWaitForSelectorOptions { Timeout = 10000 }
        );

        var cards = await page.QuerySelectorAllAsync(".metric-card");
        Assert.True(cards.Count > 0, "Dashboard should display metric cards with API data");

        await page.CloseAsync();
    }
<<<<<<< HEAD
=======

    /// <summary>
    /// CRITICAL TEST: Add Patient button opens modal and creates patient via API.
    /// Uses Playwright to load REAL Dashboard, click Add Patient, fill form, and POST to REAL API.
    /// </summary>
    [Fact]
    public async Task AddPatientButton_OpensModal_AndCreatesPatient()
    {
        var page = await _fixture.Browser!.NewPageAsync();
        page.Console += (_, msg) => Console.WriteLine($"[BROWSER] {msg.Text}");

        await page.GotoAsync(E2EFixture.DashboardUrl);
        await page.WaitForSelectorAsync(
            ".sidebar",
            new PageWaitForSelectorOptions { Timeout = 20000 }
        );

        // Navigate to Patients page
        await page.ClickAsync("text=Patients");
        await page.WaitForSelectorAsync(
            "[data-testid='add-patient-btn']",
            new PageWaitForSelectorOptions { Timeout = 10000 }
        );

        // Click Add Patient button
        await page.ClickAsync("[data-testid='add-patient-btn']");

        // Wait for modal to appear
        await page.WaitForSelectorAsync(
            ".modal",
            new PageWaitForSelectorOptions { Timeout = 5000 }
        );

        // Fill in patient details
        var uniqueName = $"E2ECreated{DateTime.UtcNow.Ticks % 100000}";
        await page.FillAsync("[data-testid='patient-given-name']", uniqueName);
        await page.FillAsync("[data-testid='patient-family-name']", "TestCreated");
        await page.SelectOptionAsync("[data-testid='patient-gender']", "male");

        // Submit the form
        await page.ClickAsync("[data-testid='submit-patient']");

        // Wait for modal to close and patient to appear in list
        await page.WaitForSelectorAsync(
            $"text={uniqueName}",
            new PageWaitForSelectorOptions { Timeout = 10000 }
        );

        // Verify via API that patient was actually created
        using var client = E2EFixture.CreateAuthenticatedClient();
        var response = await client.GetStringAsync($"{E2EFixture.ClinicalUrl}/fhir/Patient/");
        Assert.Contains(uniqueName, response);

        await page.CloseAsync();
    }

    /// <summary>
    /// CRITICAL TEST: Add Appointment button opens modal and creates appointment via API.
    /// Uses Playwright to load REAL Dashboard, click Add Appointment, fill form, and POST to REAL API.
    /// </summary>
    [Fact]
    public async Task AddAppointmentButton_OpensModal_AndCreatesAppointment()
    {
        var page = await _fixture.Browser!.NewPageAsync();
        page.Console += (_, msg) => Console.WriteLine($"[BROWSER] {msg.Text}");

        await page.GotoAsync(E2EFixture.DashboardUrl);
        await page.WaitForSelectorAsync(
            ".sidebar",
            new PageWaitForSelectorOptions { Timeout = 20000 }
        );

        // Navigate to Appointments page
        await page.ClickAsync("text=Appointments");
        await page.WaitForSelectorAsync(
            "[data-testid='add-appointment-btn']",
            new PageWaitForSelectorOptions { Timeout = 10000 }
        );

        // Click Add Appointment button
        await page.ClickAsync("[data-testid='add-appointment-btn']");

        // Wait for modal to appear
        await page.WaitForSelectorAsync(
            ".modal",
            new PageWaitForSelectorOptions { Timeout = 5000 }
        );

        // Fill in appointment details
        var uniqueServiceType = $"E2EConsult{DateTime.UtcNow.Ticks % 100000}";
        await page.FillAsync("[data-testid='appointment-service-type']", uniqueServiceType);

        // Submit the form
        await page.ClickAsync("[data-testid='submit-appointment']");

        // Wait for modal to close and appointment to appear in list
        await page.WaitForSelectorAsync(
            $"text={uniqueServiceType}",
            new PageWaitForSelectorOptions { Timeout = 10000 }
        );

        // Verify via API that appointment was actually created
        using var client = E2EFixture.CreateAuthenticatedClient();
        var response = await client.GetStringAsync($"{E2EFixture.SchedulingUrl}/Appointment");
        Assert.Contains(uniqueServiceType, response);

        await page.CloseAsync();
    }

    /// <summary>
    /// CRITICAL TEST: Patient Search button navigates to search and finds patients.
    /// </summary>
    [Fact]
    public async Task PatientSearchButton_NavigatesToSearch_AndFindsPatients()
    {
        var page = await _fixture.Browser!.NewPageAsync();

        await page.GotoAsync(E2EFixture.DashboardUrl);
        await page.WaitForSelectorAsync(
            ".sidebar",
            new PageWaitForSelectorOptions { Timeout = 20000 }
        );

        // Click the Patient Search button
        await page.ClickAsync("text=Patient Search");

        // Should navigate to patients page with search focused
        await page.WaitForSelectorAsync(
            "input[placeholder*='Search']",
            new PageWaitForSelectorOptions { Timeout = 5000 }
        );

        // Type a search query
        await page.FillAsync("input[placeholder*='Search']", "E2ETest");

        // Wait for filtered results
        await page.WaitForSelectorAsync(
            "text=TestPatient",
            new PageWaitForSelectorOptions { Timeout = 10000 }
        );

        var content = await page.ContentAsync();
        Assert.Contains("TestPatient", content);

        await page.CloseAsync();
    }

    /// <summary>
    /// CRITICAL TEST: View Schedule button navigates to appointments view.
    /// </summary>
    [Fact]
    public async Task ViewScheduleButton_NavigatesToAppointments()
    {
        var page = await _fixture.Browser!.NewPageAsync();

        await page.GotoAsync(E2EFixture.DashboardUrl);
        await page.WaitForSelectorAsync(
            ".sidebar",
            new PageWaitForSelectorOptions { Timeout = 20000 }
        );

        // Click the View Schedule button
        await page.ClickAsync("text=View Schedule");

        // Should navigate to appointments page
        await page.WaitForSelectorAsync(
            "text=Appointments",
            new PageWaitForSelectorOptions { Timeout = 5000 }
        );

        // Should show the seeded appointment
        await page.WaitForSelectorAsync(
            "text=Checkup",
            new PageWaitForSelectorOptions { Timeout = 10000 }
        );

        var content = await page.ContentAsync();
        Assert.Contains("Checkup", content);

        await page.CloseAsync();
    }

    /// <summary>
    /// CRITICAL TEST: Proves patient creation API works end-to-end.
    /// This test hits the real Clinical API directly without Playwright.
    /// </summary>
    [Fact]
    public async Task PatientCreationApi_WorksEndToEnd()
    {
        using var client = E2EFixture.CreateAuthenticatedClient();

        // Create a patient with a unique name
        var uniqueName = $"ApiTest{DateTime.UtcNow.Ticks % 100000}";
        var createResponse = await client.PostAsync(
            $"{E2EFixture.ClinicalUrl}/fhir/Patient/",
            new StringContent(
                $$$"""{"Active": true, "GivenName": "{{{uniqueName}}}", "FamilyName": "ApiCreated", "Gender": "female"}""",
                System.Text.Encoding.UTF8,
                "application/json"
            )
        );
        createResponse.EnsureSuccessStatusCode();

        // Verify patient was created by fetching all patients
        var listResponse = await client.GetStringAsync($"{E2EFixture.ClinicalUrl}/fhir/Patient/");
        Assert.Contains(uniqueName, listResponse);
        Assert.Contains("ApiCreated", listResponse);
    }

    /// <summary>
    /// CRITICAL TEST: Proves practitioner creation API works end-to-end.
    /// This test hits the real Scheduling API directly without Playwright.
    /// </summary>
    [Fact]
    public async Task PractitionerCreationApi_WorksEndToEnd()
    {
        using var client = E2EFixture.CreateAuthenticatedClient();

        // Create a practitioner with a unique identifier
        var uniqueId = $"DR{DateTime.UtcNow.Ticks % 100000}";
        var createResponse = await client.PostAsync(
            $"{E2EFixture.SchedulingUrl}/Practitioner",
            new StringContent(
                $$$"""{"Identifier": "{{{uniqueId}}}", "Active": true, "NameGiven": "ApiDoctor", "NameFamily": "TestDoc", "Qualification": "MD", "Specialty": "Testing", "TelecomEmail": "test@hospital.org", "TelecomPhone": "+1-555-9999"}""",
                System.Text.Encoding.UTF8,
                "application/json"
            )
        );
        createResponse.EnsureSuccessStatusCode();

        // Verify practitioner was created
        var listResponse = await client.GetStringAsync($"{E2EFixture.SchedulingUrl}/Practitioner");
        Assert.Contains(uniqueId, listResponse);
        Assert.Contains("ApiDoctor", listResponse);
    }

    /// <summary>
    /// CRITICAL TEST: Edit Patient button opens edit page and updates patient via API.
    /// Uses Playwright to load REAL Dashboard, click Edit, modify form, and PUT to REAL API.
    /// </summary>
    [Fact]
    public async Task EditPatientButton_OpensEditPage_AndUpdatesPatient()
    {
        using var client = E2EFixture.CreateAuthenticatedClient();

        // First create a patient to edit
        var uniqueName = $"EditTest{DateTime.UtcNow.Ticks % 100000}";
        var createResponse = await client.PostAsync(
            $"{E2EFixture.ClinicalUrl}/fhir/Patient/",
            new StringContent(
                $$$"""{"Active": true, "GivenName": "{{{uniqueName}}}", "FamilyName": "ToBeEdited", "Gender": "female"}""",
                System.Text.Encoding.UTF8,
                "application/json"
            )
        );
        createResponse.EnsureSuccessStatusCode();
        var createdPatientJson = await createResponse.Content.ReadAsStringAsync();

        // Extract patient ID from response
        var patientIdMatch = System.Text.RegularExpressions.Regex.Match(
            createdPatientJson,
            "\"Id\"\\s*:\\s*\"([^\"]+)\""
        );
        Assert.True(patientIdMatch.Success, "Should get patient ID from creation response");
        var patientId = patientIdMatch.Groups[1].Value;

        var page = await _fixture.Browser!.NewPageAsync();
        page.Console += (_, msg) => Console.WriteLine($"[BROWSER] {msg.Text}");

        await page.GotoAsync(E2EFixture.DashboardUrl);
        await page.WaitForSelectorAsync(
            ".sidebar",
            new PageWaitForSelectorOptions { Timeout = 20000 }
        );

        // Navigate to Patients page
        await page.ClickAsync("text=Patients");

        // Wait for the page to load (add-patient-btn is a good indicator)
        await page.WaitForSelectorAsync(
            "[data-testid='add-patient-btn']",
            new PageWaitForSelectorOptions { Timeout = 10000 }
        );

        // Search for the patient to make sure it appears
        await page.FillAsync("input[placeholder*='Search']", uniqueName);

        // Wait for the patient to appear in filtered results
        await page.WaitForSelectorAsync(
            $"text={uniqueName}",
            new PageWaitForSelectorOptions { Timeout = 10000 }
        );

        // Click Edit button for the created patient
        await page.ClickAsync($"[data-testid='edit-patient-{patientId}']");

        // Wait for edit page to load
        await page.WaitForSelectorAsync(
            "[data-testid='edit-patient-page']",
            new PageWaitForSelectorOptions { Timeout = 5000 }
        );

        // Verify we're on the edit page with the correct patient data
        await page.WaitForSelectorAsync(
            "[data-testid='edit-given-name']",
            new PageWaitForSelectorOptions { Timeout = 5000 }
        );

        // Modify the patient's name
        var newFamilyName = $"Edited{DateTime.UtcNow.Ticks % 100000}";
        await page.FillAsync("[data-testid='edit-family-name']", newFamilyName);

        // Submit the form
        await page.ClickAsync("[data-testid='save-patient']");

        // Wait for success message
        await page.WaitForSelectorAsync(
            "[data-testid='edit-success']",
            new PageWaitForSelectorOptions { Timeout = 10000 }
        );

        // Verify via API that patient was actually updated
        var updatedPatientJson = await client.GetStringAsync(
            $"{E2EFixture.ClinicalUrl}/fhir/Patient/{patientId}"
        );
        Assert.Contains(newFamilyName, updatedPatientJson);

        await page.CloseAsync();
    }

    /// <summary>
    /// CRITICAL TEST: Browser back button navigates to previous view.
    /// Proves history.pushState/popstate integration works correctly.
    /// </summary>
    [Fact]
    public async Task BrowserBackButton_NavigatesToPreviousView()
    {
        var page = await _fixture.Browser!.NewPageAsync();
        page.Console += (_, msg) => Console.WriteLine($"[BROWSER] {msg.Text}");

        await page.GotoAsync(E2EFixture.DashboardUrl);
        await page.WaitForSelectorAsync(
            ".sidebar",
            new PageWaitForSelectorOptions { Timeout = 20000 }
        );

        // Start on dashboard (default)
        Assert.Contains("#dashboard", page.Url);

        // Navigate to Patients
        await page.ClickAsync("text=Patients");
        await page.WaitForSelectorAsync(
            "[data-testid='add-patient-btn']",
            new PageWaitForSelectorOptions { Timeout = 10000 }
        );
        Assert.Contains("#patients", page.Url);

        // Navigate to Appointments
        await page.ClickAsync("text=Appointments");
        await page.WaitForSelectorAsync(
            "[data-testid='add-appointment-btn']",
            new PageWaitForSelectorOptions { Timeout = 10000 }
        );
        Assert.Contains("#appointments", page.Url);

        // Press browser back - should go to Patients
        await page.GoBackAsync();
        await page.WaitForSelectorAsync(
            "[data-testid='add-patient-btn']",
            new PageWaitForSelectorOptions { Timeout = 10000 }
        );
        Assert.Contains("#patients", page.Url);

        // Press browser back again - should go to Dashboard
        await page.GoBackAsync();
        await page.WaitForSelectorAsync(
            ".metric-card",
            new PageWaitForSelectorOptions { Timeout = 10000 }
        );
        Assert.Contains("#dashboard", page.Url);

        await page.CloseAsync();
    }

    /// <summary>
    /// CRITICAL TEST: Deep linking works - navigating directly to a hash URL loads correct view.
    /// </summary>
    [Fact]
    public async Task DeepLinking_LoadsCorrectView()
    {
        var page = await _fixture.Browser!.NewPageAsync();
        page.Console += (_, msg) => Console.WriteLine($"[BROWSER] {msg.Text}");

        // Navigate directly to patients page via hash
        await page.GotoAsync($"{E2EFixture.DashboardUrl}#patients");
        await page.WaitForSelectorAsync(
            ".sidebar",
            new PageWaitForSelectorOptions { Timeout = 20000 }
        );
        await page.WaitForSelectorAsync(
            "[data-testid='add-patient-btn']",
            new PageWaitForSelectorOptions { Timeout = 10000 }
        );

        // Verify we're on patients page
        var content = await page.ContentAsync();
        Assert.Contains("Patients", content);

        // Navigate directly to appointments via hash
        await page.GotoAsync($"{E2EFixture.DashboardUrl}#appointments");
        await page.WaitForSelectorAsync(
            "[data-testid='add-appointment-btn']",
            new PageWaitForSelectorOptions { Timeout = 10000 }
        );

        content = await page.ContentAsync();
        Assert.Contains("Appointments", content);

        await page.CloseAsync();
    }

    /// <summary>
    /// CRITICAL TEST: Cancel button on edit page uses history.back() - same behavior as browser back.
    /// </summary>
    [Fact]
    public async Task EditPatientCancelButton_UsesHistoryBack()
    {
        using var client = E2EFixture.CreateAuthenticatedClient();

        // Create a patient to edit
        var uniqueName = $"CancelTest{DateTime.UtcNow.Ticks % 100000}";
        var createResponse = await client.PostAsync(
            $"{E2EFixture.ClinicalUrl}/fhir/Patient/",
            new StringContent(
                $$$"""{"Active": true, "GivenName": "{{{uniqueName}}}", "FamilyName": "CancelTestPatient", "Gender": "male"}""",
                System.Text.Encoding.UTF8,
                "application/json"
            )
        );
        createResponse.EnsureSuccessStatusCode();
        var createdJson = await createResponse.Content.ReadAsStringAsync();
        var patientIdMatch = System.Text.RegularExpressions.Regex.Match(
            createdJson,
            "\"Id\"\\s*:\\s*\"([^\"]+)\""
        );
        var patientId = patientIdMatch.Groups[1].Value;

        var page = await _fixture.Browser!.NewPageAsync();
        page.Console += (_, msg) => Console.WriteLine($"[BROWSER] {msg.Text}");

        await page.GotoAsync(E2EFixture.DashboardUrl);
        await page.WaitForSelectorAsync(
            ".sidebar",
            new PageWaitForSelectorOptions { Timeout = 20000 }
        );

        // Navigate to Patients
        await page.ClickAsync("text=Patients");
        await page.WaitForSelectorAsync(
            "[data-testid='add-patient-btn']",
            new PageWaitForSelectorOptions { Timeout = 10000 }
        );
        Assert.Contains("#patients", page.Url);

        // Search for and click edit on the patient
        await page.FillAsync("input[placeholder*='Search']", uniqueName);
        await page.WaitForSelectorAsync(
            $"text={uniqueName}",
            new PageWaitForSelectorOptions { Timeout = 10000 }
        );
        await page.ClickAsync($"[data-testid='edit-patient-{patientId}']");

        // Wait for edit page
        await page.WaitForSelectorAsync(
            "[data-testid='edit-patient-page']",
            new PageWaitForSelectorOptions { Timeout = 5000 }
        );
        Assert.Contains($"#patients/edit/{patientId}", page.Url);

        // Click Cancel button - should use history.back() and return to patients list
        await page.ClickAsync("button:has-text('Cancel')");
        await page.WaitForSelectorAsync(
            "[data-testid='add-patient-btn']",
            new PageWaitForSelectorOptions { Timeout = 10000 }
        );

        // Should be back on patients page
        Assert.Contains("#patients", page.Url);
        Assert.DoesNotContain("/edit/", page.Url);

        await page.CloseAsync();
    }

    /// <summary>
    /// CRITICAL TEST: Browser back button works from Edit Patient page.
    /// This is THE test that proves the original bug is fixed - pressing browser back
    /// from an edit page should return to patients list, NOT show a blank page.
    /// </summary>
    [Fact]
    public async Task BrowserBackButton_FromEditPage_ReturnsToPatientsPage()
    {
        using var client = E2EFixture.CreateAuthenticatedClient();

        // Create a patient to edit
        var uniqueName = $"BackBtnTest{DateTime.UtcNow.Ticks % 100000}";
        var createResponse = await client.PostAsync(
            $"{E2EFixture.ClinicalUrl}/fhir/Patient/",
            new StringContent(
                $$$"""{"Active": true, "GivenName": "{{{uniqueName}}}", "FamilyName": "BackButtonTest", "Gender": "female"}""",
                System.Text.Encoding.UTF8,
                "application/json"
            )
        );
        createResponse.EnsureSuccessStatusCode();
        var createdJson = await createResponse.Content.ReadAsStringAsync();
        var patientIdMatch = System.Text.RegularExpressions.Regex.Match(
            createdJson,
            "\"Id\"\\s*:\\s*\"([^\"]+)\""
        );
        var patientId = patientIdMatch.Groups[1].Value;

        var page = await _fixture.Browser!.NewPageAsync();
        page.Console += (_, msg) => Console.WriteLine($"[BROWSER] {msg.Text}");

        // Start at dashboard
        await page.GotoAsync(E2EFixture.DashboardUrl);
        await page.WaitForSelectorAsync(
            ".sidebar",
            new PageWaitForSelectorOptions { Timeout = 20000 }
        );
        Assert.Contains("#dashboard", page.Url);

        // Navigate to Patients
        await page.ClickAsync("text=Patients");
        await page.WaitForSelectorAsync(
            "[data-testid='add-patient-btn']",
            new PageWaitForSelectorOptions { Timeout = 10000 }
        );
        Assert.Contains("#patients", page.Url);

        // Search for the patient
        await page.FillAsync("input[placeholder*='Search']", uniqueName);
        await page.WaitForSelectorAsync(
            $"text={uniqueName}",
            new PageWaitForSelectorOptions { Timeout = 10000 }
        );

        // Click edit to go to edit page
        await page.ClickAsync($"[data-testid='edit-patient-{patientId}']");
        await page.WaitForSelectorAsync(
            "[data-testid='edit-patient-page']",
            new PageWaitForSelectorOptions { Timeout = 5000 }
        );
        Assert.Contains($"#patients/edit/{patientId}", page.Url);

        // THE CRITICAL TEST: Press browser back button
        // Before the fix, this would show a blank "Guest browsing" page
        // After the fix, it should return to the patients list
        await page.GoBackAsync();

        // Should be back on patients page with sidebar visible (NOT a blank page)
        await page.WaitForSelectorAsync(
            ".sidebar",
            new PageWaitForSelectorOptions { Timeout = 10000 }
        );
        await page.WaitForSelectorAsync(
            "[data-testid='add-patient-btn']",
            new PageWaitForSelectorOptions { Timeout = 10000 }
        );
        Assert.Contains("#patients", page.Url);
        Assert.DoesNotContain("/edit/", page.Url);

        // Verify the page content is actually the patients page, not blank
        var content = await page.ContentAsync();
        Assert.Contains("Patients", content);
        Assert.Contains("Add Patient", content);

        // Press back again - should go to dashboard
        await page.GoBackAsync();
        await page.WaitForSelectorAsync(
            ".metric-card",
            new PageWaitForSelectorOptions { Timeout = 10000 }
        );
        Assert.Contains("#dashboard", page.Url);

        await page.CloseAsync();
    }

    /// <summary>
    /// CRITICAL TEST: Forward button works after going back.
    /// Proves full history navigation (back AND forward) works correctly.
    /// </summary>
    [Fact]
    public async Task BrowserForwardButton_WorksAfterGoingBack()
    {
        var page = await _fixture.Browser!.NewPageAsync();
        page.Console += (_, msg) => Console.WriteLine($"[BROWSER] {msg.Text}");

        await page.GotoAsync(E2EFixture.DashboardUrl);
        await page.WaitForSelectorAsync(
            ".sidebar",
            new PageWaitForSelectorOptions { Timeout = 20000 }
        );

        // Navigate: Dashboard -> Patients -> Practitioners
        await page.ClickAsync("text=Patients");
        await page.WaitForSelectorAsync(
            "[data-testid='add-patient-btn']",
            new PageWaitForSelectorOptions { Timeout = 10000 }
        );

        await page.ClickAsync("text=Practitioners");
        await page.WaitForSelectorAsync(
            ".practitioner-card, .empty-state",
            new PageWaitForSelectorOptions { Timeout = 10000 }
        );
        Assert.Contains("#practitioners", page.Url);

        // Go back to Patients
        await page.GoBackAsync();
        await page.WaitForSelectorAsync(
            "[data-testid='add-patient-btn']",
            new PageWaitForSelectorOptions { Timeout = 10000 }
        );
        Assert.Contains("#patients", page.Url);

        // Go forward to Practitioners
        await page.GoForwardAsync();
        await page.WaitForSelectorAsync(
            ".practitioner-card, .empty-state",
            new PageWaitForSelectorOptions { Timeout = 10000 }
        );
        Assert.Contains("#practitioners", page.Url);

        // Verify page content is actually practitioners page
        var content = await page.ContentAsync();
        Assert.Contains("Practitioners", content);

        await page.CloseAsync();
    }

    /// <summary>
    /// CRITICAL TEST: Proves patient update API works end-to-end.
    /// This test hits the real Clinical API directly without Playwright.
    /// </summary>
    [Fact]
    public async Task PatientUpdateApi_WorksEndToEnd()
    {
        using var client = E2EFixture.CreateAuthenticatedClient();

        // Create a patient first
        var uniqueName = $"UpdateApiTest{DateTime.UtcNow.Ticks % 100000}";
        var createResponse = await client.PostAsync(
            $"{E2EFixture.ClinicalUrl}/fhir/Patient/",
            new StringContent(
                $$$"""{"Active": true, "GivenName": "{{{uniqueName}}}", "FamilyName": "Original", "Gender": "male"}""",
                System.Text.Encoding.UTF8,
                "application/json"
            )
        );
        createResponse.EnsureSuccessStatusCode();
        var createdPatientJson = await createResponse.Content.ReadAsStringAsync();

        // Extract patient ID
        var patientIdMatch = System.Text.RegularExpressions.Regex.Match(
            createdPatientJson,
            "\"Id\"\\s*:\\s*\"([^\"]+)\""
        );
        Assert.True(patientIdMatch.Success, "Should get patient ID from creation response");
        var patientId = patientIdMatch.Groups[1].Value;

        // Update the patient
        var updatedFamilyName = $"Updated{DateTime.UtcNow.Ticks % 100000}";
        var updateResponse = await client.PutAsync(
            $"{E2EFixture.ClinicalUrl}/fhir/Patient/{patientId}",
            new StringContent(
                $$$"""{"Active": true, "GivenName": "{{{uniqueName}}}", "FamilyName": "{{{updatedFamilyName}}}", "Gender": "male", "Email": "updated@test.com"}""",
                System.Text.Encoding.UTF8,
                "application/json"
            )
        );
        updateResponse.EnsureSuccessStatusCode();

        // Verify patient was updated
        var getResponse = await client.GetStringAsync(
            $"{E2EFixture.ClinicalUrl}/fhir/Patient/{patientId}"
        );
        Assert.Contains(updatedFamilyName, getResponse);
        Assert.Contains("updated@test.com", getResponse);
    }

    /// <summary>
    /// CRITICAL TEST: Add Practitioner button opens modal and creates practitioner via API.
    /// Uses Playwright to load REAL Dashboard, click Add Practitioner, fill form, and POST to REAL API.
    /// </summary>
    [Fact]
    public async Task AddPractitionerButton_OpensModal_AndCreatesPractitioner()
    {
        var page = await _fixture.Browser!.NewPageAsync();
        page.Console += (_, msg) => Console.WriteLine($"[BROWSER] {msg.Text}");

        await page.GotoAsync(E2EFixture.DashboardUrl);
        await page.WaitForSelectorAsync(
            ".sidebar",
            new PageWaitForSelectorOptions { Timeout = 20000 }
        );

        // Navigate to Practitioners page
        await page.ClickAsync("text=Practitioners");
        await page.WaitForSelectorAsync(
            "[data-testid='add-practitioner-btn']",
            new PageWaitForSelectorOptions { Timeout = 10000 }
        );

        // Click Add Practitioner button
        await page.ClickAsync("[data-testid='add-practitioner-btn']");

        // Wait for modal to appear
        await page.WaitForSelectorAsync(
            ".modal",
            new PageWaitForSelectorOptions { Timeout = 5000 }
        );

        // Fill in practitioner details
        var uniqueIdentifier = $"DR{DateTime.UtcNow.Ticks % 100000}";
        var uniqueGivenName = $"E2EDoc{DateTime.UtcNow.Ticks % 100000}";
        await page.FillAsync("[data-testid='practitioner-identifier']", uniqueIdentifier);
        await page.FillAsync("[data-testid='practitioner-given-name']", uniqueGivenName);
        await page.FillAsync("[data-testid='practitioner-family-name']", "TestCreated");
        await page.FillAsync("[data-testid='practitioner-specialty']", "E2E Testing");

        // Submit the form
        await page.ClickAsync("[data-testid='submit-practitioner']");

        // Wait for modal to close and practitioner to appear in list
        await page.WaitForSelectorAsync(
            $"text={uniqueGivenName}",
            new PageWaitForSelectorOptions { Timeout = 10000 }
        );

        // Verify via API that practitioner was actually created
        using var client = E2EFixture.CreateAuthenticatedClient();
        var response = await client.GetStringAsync($"{E2EFixture.SchedulingUrl}/Practitioner");
        Assert.Contains(uniqueIdentifier, response);

        await page.CloseAsync();
    }

    /// <summary>
    /// CRITICAL TEST: Edit Practitioner button navigates to edit page and updates practitioner.
    /// Uses Playwright to load REAL Dashboard, click Edit, modify data, and PUT to REAL API.
    /// </summary>
    [Fact]
    public async Task EditPractitionerButton_OpensEditPage_AndUpdatesPractitioner()
    {
        using var client = E2EFixture.CreateAuthenticatedClient();

        // Create a practitioner to edit
        var uniqueIdentifier = $"DREdit{DateTime.UtcNow.Ticks % 100000}";
        var uniqueGivenName = $"EditTest{DateTime.UtcNow.Ticks % 100000}";
        var createResponse = await client.PostAsync(
            $"{E2EFixture.SchedulingUrl}/Practitioner",
            new StringContent(
                $$$"""{"Identifier": "{{{uniqueIdentifier}}}", "NameFamily": "OriginalFamily", "NameGiven": "{{{uniqueGivenName}}}", "Qualification": "MD", "Specialty": "Original Specialty"}""",
                System.Text.Encoding.UTF8,
                "application/json"
            )
        );
        createResponse.EnsureSuccessStatusCode();
        var createdJson = await createResponse.Content.ReadAsStringAsync();
        var practitionerIdMatch = System.Text.RegularExpressions.Regex.Match(
            createdJson,
            "\"Id\"\\s*:\\s*\"([^\"]+)\""
        );
        var practitionerId = practitionerIdMatch.Groups[1].Value;

        var page = await _fixture.Browser!.NewPageAsync();
        page.Console += (_, msg) => Console.WriteLine($"[BROWSER] {msg.Text}");

        await page.GotoAsync(E2EFixture.DashboardUrl);
        await page.WaitForSelectorAsync(
            ".sidebar",
            new PageWaitForSelectorOptions { Timeout = 20000 }
        );

        // Navigate to Practitioners page
        await page.ClickAsync("text=Practitioners");
        await page.WaitForSelectorAsync(
            "[data-testid='add-practitioner-btn']",
            new PageWaitForSelectorOptions { Timeout = 10000 }
        );

        // Wait for our practitioner to appear
        await page.WaitForSelectorAsync(
            $"text={uniqueGivenName}",
            new PageWaitForSelectorOptions { Timeout = 10000 }
        );

        // Hover over the card to show the edit button, then click it
        var editButton = page.Locator($"[data-testid='edit-practitioner-{practitionerId}']");
        await editButton.HoverAsync();
        await editButton.ClickAsync();

        // Wait for edit page
        await page.WaitForSelectorAsync(
            "[data-testid='edit-practitioner-page']",
            new PageWaitForSelectorOptions { Timeout = 5000 }
        );
        Assert.Contains($"#practitioners/edit/{practitionerId}", page.Url);

        // Update the practitioner's specialty
        var newSpecialty = $"Updated Specialty {DateTime.UtcNow.Ticks % 100000}";
        await page.FillAsync("[data-testid='edit-practitioner-specialty']", newSpecialty);

        // Save changes
        await page.ClickAsync("[data-testid='save-practitioner']");

        // Wait for success message
        await page.WaitForSelectorAsync(
            "[data-testid='edit-practitioner-success']",
            new PageWaitForSelectorOptions { Timeout = 10000 }
        );

        // Verify via API that practitioner was actually updated
        var updatedPractitionerJson = await client.GetStringAsync(
            $"{E2EFixture.SchedulingUrl}/Practitioner/{practitionerId}"
        );
        Assert.Contains(newSpecialty, updatedPractitionerJson);

        await page.CloseAsync();
    }

    /// <summary>
    /// CRITICAL TEST: Proves practitioner update API works end-to-end.
    /// This test hits the real Scheduling API directly without Playwright.
    /// </summary>
    [Fact]
    public async Task PractitionerUpdateApi_WorksEndToEnd()
    {
        using var client = E2EFixture.CreateAuthenticatedClient();

        // Create a practitioner first
        var uniqueIdentifier = $"DRApi{DateTime.UtcNow.Ticks % 100000}";
        var createResponse = await client.PostAsync(
            $"{E2EFixture.SchedulingUrl}/Practitioner",
            new StringContent(
                $$$"""{"Identifier": "{{{uniqueIdentifier}}}", "NameFamily": "ApiOriginal", "NameGiven": "TestDoc", "Qualification": "MD", "Specialty": "Original"}""",
                System.Text.Encoding.UTF8,
                "application/json"
            )
        );
        createResponse.EnsureSuccessStatusCode();
        var createdPractitionerJson = await createResponse.Content.ReadAsStringAsync();

        // Extract practitioner ID
        var practitionerIdMatch = System.Text.RegularExpressions.Regex.Match(
            createdPractitionerJson,
            "\"Id\"\\s*:\\s*\"([^\"]+)\""
        );
        Assert.True(
            practitionerIdMatch.Success,
            "Should get practitioner ID from creation response"
        );
        var practitionerId = practitionerIdMatch.Groups[1].Value;

        // Update the practitioner
        var updatedSpecialty = $"ApiUpdated{DateTime.UtcNow.Ticks % 100000}";
        var updateResponse = await client.PutAsync(
            $"{E2EFixture.SchedulingUrl}/Practitioner/{practitionerId}",
            new StringContent(
                $$$"""{"Identifier": "{{{uniqueIdentifier}}}", "Active": true, "NameFamily": "ApiUpdated", "NameGiven": "TestDoc", "Qualification": "DO", "Specialty": "{{{updatedSpecialty}}}", "TelecomEmail": "updated@hospital.com", "TelecomPhone": "555-1234"}""",
                System.Text.Encoding.UTF8,
                "application/json"
            )
        );
        updateResponse.EnsureSuccessStatusCode();

        // Verify practitioner was updated
        var getResponse = await client.GetStringAsync(
            $"{E2EFixture.SchedulingUrl}/Practitioner/{practitionerId}"
        );
        Assert.Contains(updatedSpecialty, getResponse);
        Assert.Contains("ApiUpdated", getResponse);
        Assert.Contains("DO", getResponse);
        Assert.Contains("updated@hospital.com", getResponse);
    }

    /// <summary>
    /// CRITICAL TEST: Browser back button works from Edit Practitioner page.
    /// Proves navigation between practitioners list and edit page works correctly.
    /// </summary>
    [Fact]
    public async Task BrowserBackButton_FromEditPractitionerPage_ReturnsToPractitionersPage()
    {
        using var client = E2EFixture.CreateAuthenticatedClient();

        // Create a practitioner to edit
        var uniqueIdentifier = $"DRBack{DateTime.UtcNow.Ticks % 100000}";
        var uniqueGivenName = $"BackTest{DateTime.UtcNow.Ticks % 100000}";
        var createResponse = await client.PostAsync(
            $"{E2EFixture.SchedulingUrl}/Practitioner",
            new StringContent(
                $$$"""{"Identifier": "{{{uniqueIdentifier}}}", "NameFamily": "BackButtonTest", "NameGiven": "{{{uniqueGivenName}}}", "Qualification": "MD", "Specialty": "Testing"}""",
                System.Text.Encoding.UTF8,
                "application/json"
            )
        );
        createResponse.EnsureSuccessStatusCode();
        var createdJson = await createResponse.Content.ReadAsStringAsync();
        var practitionerIdMatch = System.Text.RegularExpressions.Regex.Match(
            createdJson,
            "\"Id\"\\s*:\\s*\"([^\"]+)\""
        );
        var practitionerId = practitionerIdMatch.Groups[1].Value;

        var page = await _fixture.Browser!.NewPageAsync();
        page.Console += (_, msg) => Console.WriteLine($"[BROWSER] {msg.Text}");

        // Start at dashboard
        await page.GotoAsync(E2EFixture.DashboardUrl);
        await page.WaitForSelectorAsync(
            ".sidebar",
            new PageWaitForSelectorOptions { Timeout = 20000 }
        );
        Assert.Contains("#dashboard", page.Url);

        // Navigate to Practitioners
        await page.ClickAsync("text=Practitioners");
        await page.WaitForSelectorAsync(
            "[data-testid='add-practitioner-btn']",
            new PageWaitForSelectorOptions { Timeout = 10000 }
        );
        Assert.Contains("#practitioners", page.Url);

        // Wait for our practitioner to appear
        await page.WaitForSelectorAsync(
            $"text={uniqueGivenName}",
            new PageWaitForSelectorOptions { Timeout = 10000 }
        );

        // Click edit to go to edit page
        var editButton = page.Locator($"[data-testid='edit-practitioner-{practitionerId}']");
        await editButton.HoverAsync();
        await editButton.ClickAsync();
        await page.WaitForSelectorAsync(
            "[data-testid='edit-practitioner-page']",
            new PageWaitForSelectorOptions { Timeout = 5000 }
        );
        Assert.Contains($"#practitioners/edit/{practitionerId}", page.Url);

        // Press browser back button
        await page.GoBackAsync();

        // Should be back on practitioners page with sidebar visible
        await page.WaitForSelectorAsync(
            ".sidebar",
            new PageWaitForSelectorOptions { Timeout = 10000 }
        );
        await page.WaitForSelectorAsync(
            "[data-testid='add-practitioner-btn']",
            new PageWaitForSelectorOptions { Timeout = 10000 }
        );
        Assert.Contains("#practitioners", page.Url);
        Assert.DoesNotContain("/edit/", page.Url);

        // Verify the page content is actually the practitioners page
        var content = await page.ContentAsync();
        Assert.Contains("Practitioners", content);
        Assert.Contains("Add Practitioner", content);

        // Press back again - should go to dashboard
        await page.GoBackAsync();
        await page.WaitForSelectorAsync(
            ".metric-card",
            new PageWaitForSelectorOptions { Timeout = 10000 }
        );
        Assert.Contains("#dashboard", page.Url);

        await page.CloseAsync();
    }

    /// <summary>
    /// CRITICAL TEST: Sync Dashboard menu item navigates to sync page and displays sync status.
    /// Proves the sync dashboard UI is accessible from the sidebar navigation.
    /// </summary>
    [Fact]
    public async Task SyncDashboard_NavigatesToSyncPage_AndDisplaysStatus()
    {
        var page = await _fixture.Browser!.NewPageAsync();
        page.Console += (_, msg) => Console.WriteLine($"[BROWSER] {msg.Text}");

        await page.GotoAsync(E2EFixture.DashboardUrl);
        await page.WaitForSelectorAsync(
            ".sidebar",
            new PageWaitForSelectorOptions { Timeout = 20000 }
        );

        // Click Sync Dashboard in sidebar
        await page.ClickAsync("text=Sync Dashboard");

        // Wait for sync page to load
        await page.WaitForSelectorAsync(
            "[data-testid='sync-page']",
            new PageWaitForSelectorOptions { Timeout = 10000 }
        );

        // Verify URL
        Assert.Contains("#sync", page.Url);

        // Verify service status cards are displayed
        await page.WaitForSelectorAsync(
            "[data-testid='service-status-clinical']",
            new PageWaitForSelectorOptions { Timeout = 5000 }
        );
        await page.WaitForSelectorAsync(
            "[data-testid='service-status-scheduling']",
            new PageWaitForSelectorOptions { Timeout = 5000 }
        );

        // Verify sync records table is displayed
        await page.WaitForSelectorAsync(
            "[data-testid='sync-records-table']",
            new PageWaitForSelectorOptions { Timeout = 5000 }
        );

        // Verify filter controls exist (service-filter and action-filter)
        await page.WaitForSelectorAsync(
            "[data-testid='service-filter']",
            new PageWaitForSelectorOptions { Timeout = 5000 }
        );
        await page.WaitForSelectorAsync(
            "[data-testid='action-filter']",
            new PageWaitForSelectorOptions { Timeout = 5000 }
        );

        // Verify page content
        var content = await page.ContentAsync();
        Assert.Contains("Sync Dashboard", content);
        Assert.Contains("Clinical.Api", content);
        Assert.Contains("Scheduling.Api", content);
        Assert.Contains("Sync Records", content);

        await page.CloseAsync();
    }

    /// <summary>
    /// CRITICAL TEST: Sync Dashboard filters work correctly.
    /// Tests service and action filtering functionality.
    /// </summary>
    [Fact]
    public async Task SyncDashboard_FiltersWorkCorrectly()
    {
        var page = await _fixture.Browser!.NewPageAsync();
        page.Console += (_, msg) => Console.WriteLine($"[BROWSER] {msg.Text}");

        await page.GotoAsync($"{E2EFixture.DashboardUrl}#sync");
        await page.WaitForSelectorAsync(
            "[data-testid='sync-page']",
            new PageWaitForSelectorOptions { Timeout = 20000 }
        );

        // Wait for sync records table to be loaded
        await page.WaitForSelectorAsync(
            "[data-testid='sync-records-table']",
            new PageWaitForSelectorOptions { Timeout = 10000 }
        );

        // Get initial record count (may be 0 initially)
        var initialRows = await page.QuerySelectorAllAsync(
            "[data-testid='sync-records-table'] tbody tr"
        );
        var initialCount = initialRows.Count;

        // Filter by service - select 'clinical'
        await page.SelectOptionAsync("[data-testid='service-filter']", "clinical");

        // Wait for filter to apply
        await Task.Delay(500);
        var filteredRows = await page.QuerySelectorAllAsync(
            "[data-testid='sync-records-table'] tbody tr"
        );
        Assert.True(
            filteredRows.Count <= initialCount,
            "Filtered results should be <= initial count"
        );

        // Reset filter
        await page.SelectOptionAsync("[data-testid='service-filter']", "all");

        await page.CloseAsync();
    }

    /// <summary>
    /// CRITICAL TEST: Deep linking to sync page works.
    /// Navigating directly to #sync loads the sync dashboard.
    /// </summary>
    [Fact]
    public async Task SyncDashboard_DeepLinkingWorks()
    {
        var page = await _fixture.Browser!.NewPageAsync();
        page.Console += (_, msg) => Console.WriteLine($"[BROWSER] {msg.Text}");

        // Navigate directly to sync page via hash
        await page.GotoAsync($"{E2EFixture.DashboardUrl}#sync");

        // Wait for sync page to load
        await page.WaitForSelectorAsync(
            "[data-testid='sync-page']",
            new PageWaitForSelectorOptions { Timeout = 20000 }
        );

        // Verify we're on the sync page
        var content = await page.ContentAsync();
        Assert.Contains("Sync Dashboard", content);
        Assert.Contains("Monitor and manage sync operations", content);

        await page.CloseAsync();
    }

    /// <summary>
    /// CRITICAL TEST: Edit Appointment button opens edit page and updates appointment via API.
    /// Uses Playwright to load REAL Dashboard, click Edit, modify form, and PUT to REAL API.
    /// </summary>
    [Fact]
    public async Task EditAppointmentButton_OpensEditPage_AndUpdatesAppointment()
    {
        using var client = E2EFixture.CreateAuthenticatedClient();

        // First create an appointment to edit
        var uniqueServiceType = $"EditApptTest{DateTime.UtcNow.Ticks % 100000}";
        var startTime = DateTime.UtcNow.AddDays(7).ToString("yyyy-MM-ddTHH:mm:ss.fffZ");
        var endTime = DateTime
            .UtcNow.AddDays(7)
            .AddMinutes(30)
            .ToString("yyyy-MM-ddTHH:mm:ss.fffZ");
        var createResponse = await client.PostAsync(
            $"{E2EFixture.SchedulingUrl}/Appointment",
            new StringContent(
                $$$"""{"ServiceCategory": "General", "ServiceType": "{{{uniqueServiceType}}}", "Priority": "routine", "Start": "{{{startTime}}}", "End": "{{{endTime}}}", "PatientReference": "Patient/1", "PractitionerReference": "Practitioner/1"}""",
                System.Text.Encoding.UTF8,
                "application/json"
            )
        );
        createResponse.EnsureSuccessStatusCode();
        var createdAppointmentJson = await createResponse.Content.ReadAsStringAsync();

        // Extract appointment ID from response
        var appointmentIdMatch = System.Text.RegularExpressions.Regex.Match(
            createdAppointmentJson,
            "\"Id\"\\s*:\\s*\"([^\"]+)\""
        );
        Assert.True(appointmentIdMatch.Success, "Should get appointment ID from creation response");
        var appointmentId = appointmentIdMatch.Groups[1].Value;

        var page = await _fixture.Browser!.NewPageAsync();
        page.Console += (_, msg) => Console.WriteLine($"[BROWSER] {msg.Text}");

        await page.GotoAsync(E2EFixture.DashboardUrl);
        await page.WaitForSelectorAsync(
            ".sidebar",
            new PageWaitForSelectorOptions { Timeout = 20000 }
        );

        // Navigate to Appointments page
        await page.ClickAsync("text=Appointments");
        await page.WaitForSelectorAsync(
            $"text={uniqueServiceType}",
            new PageWaitForSelectorOptions { Timeout = 10000 }
        );

        // Click Edit button for the created appointment (in the same table row)
        var editButton = await page.QuerySelectorAsync(
            $"tr:has-text('{uniqueServiceType}') .btn-secondary"
        );
        Assert.NotNull(editButton);
        await editButton.ClickAsync();

        // Wait for edit page to load
        await page.WaitForSelectorAsync(
            "text=Edit Appointment",
            new PageWaitForSelectorOptions { Timeout = 5000 }
        );

        // Modify the appointment's service type
        var newServiceType = $"Edited{DateTime.UtcNow.Ticks % 100000}";
        await page.FillAsync("#appointment-service-type", newServiceType);

        // Submit the form
        await page.ClickAsync("button:has-text('Save Changes')");

        // Wait for success message
        await page.WaitForSelectorAsync(
            "text=Appointment updated successfully",
            new PageWaitForSelectorOptions { Timeout = 10000 }
        );

        // Verify via API that appointment was actually updated
        var updatedAppointmentJson = await client.GetStringAsync(
            $"{E2EFixture.SchedulingUrl}/Appointment/{appointmentId}"
        );
        Assert.Contains(newServiceType, updatedAppointmentJson);

        await page.CloseAsync();
    }

    /// <summary>
    /// CRITICAL TEST: Calendar page displays appointments in calendar grid.
    /// Uses Playwright to navigate to calendar and verify appointments are shown.
    /// </summary>
    [Fact]
    public async Task CalendarPage_DisplaysAppointmentsInCalendarGrid()
    {
        var page = await _fixture.Browser!.NewPageAsync();
        page.Console += (_, msg) => Console.WriteLine($"[BROWSER] {msg.Text}");

        // Navigate directly to calendar page via hash URL
        await page.GotoAsync($"{E2EFixture.DashboardUrl}#calendar");
        await page.WaitForSelectorAsync(
            ".sidebar",
            new PageWaitForSelectorOptions { Timeout = 20000 }
        );

        // Wait for calendar grid container to appear
        await page.WaitForSelectorAsync(
            ".calendar-grid-container",
            new PageWaitForSelectorOptions { Timeout = 10000 }
        );

        // Verify calendar grid is displayed
        var content = await page.ContentAsync();
        Assert.Contains("calendar-grid", content);

        // Verify day names are displayed
        Assert.Contains("Sun", content);
        Assert.Contains("Mon", content);
        Assert.Contains("Tue", content);
        Assert.Contains("Wed", content);
        Assert.Contains("Thu", content);
        Assert.Contains("Fri", content);
        Assert.Contains("Sat", content);

        // Verify navigation controls exist
        Assert.Contains("Today", content);

        await page.CloseAsync();
    }

    /// <summary>
    /// CRITICAL TEST: Calendar page allows clicking on a day to view appointments.
    /// Uses Playwright to click on a day and verify the details panel shows.
    /// </summary>
    [Fact]
    public async Task CalendarPage_ClickOnDay_ShowsAppointmentDetails()
    {
        using var client = E2EFixture.CreateAuthenticatedClient();

        // Create an appointment for today - use LOCAL time since browser calendar uses local timezone
        var today = DateTime.Now;
        var startTime = new DateTime(
            today.Year,
            today.Month,
            today.Day,
            14,
            0,
            0,
            DateTimeKind.Local
        ).ToString("yyyy-MM-ddTHH:mm:ss.fffZ");
        var endTime = new DateTime(
            today.Year,
            today.Month,
            today.Day,
            14,
            30,
            0,
            DateTimeKind.Local
        ).ToString("yyyy-MM-ddTHH:mm:ss.fffZ");
        var uniqueServiceType = $"CalTest{DateTime.Now.Ticks % 100000}";

        var createResponse = await client.PostAsync(
            $"{E2EFixture.SchedulingUrl}/Appointment",
            new StringContent(
                $$$"""{"ServiceCategory": "General", "ServiceType": "{{{uniqueServiceType}}}", "Priority": "routine", "Start": "{{{startTime}}}", "End": "{{{endTime}}}", "PatientReference": "Patient/1", "PractitionerReference": "Practitioner/1"}""",
                System.Text.Encoding.UTF8,
                "application/json"
            )
        );
        createResponse.EnsureSuccessStatusCode();
        Console.WriteLine(
            $"[TEST] Created appointment with ServiceType: {uniqueServiceType}, Start: {startTime}"
        );

        var page = await _fixture.Browser!.NewPageAsync();
        page.Console += (_, msg) => Console.WriteLine($"[BROWSER] {msg.Text}");

        await page.GotoAsync(E2EFixture.DashboardUrl);
        await page.WaitForSelectorAsync(
            ".sidebar",
            new PageWaitForSelectorOptions { Timeout = 20000 }
        );

        // Navigate to Calendar page
        await page.ClickAsync("text=Schedule");
        await page.WaitForSelectorAsync(
            ".calendar-grid",
            new PageWaitForSelectorOptions { Timeout = 10000 }
        );

        // Wait for appointments to load - today's cell should have has-appointments class
        await page.WaitForSelectorAsync(
            ".calendar-cell.today.has-appointments",
            new PageWaitForSelectorOptions { Timeout = 10000 }
        );

        // Click on today's cell (it has the "today" class and now has appointments)
        var todayCell = page.Locator(".calendar-cell.today").First;
        await todayCell.ClickAsync();

        // Wait for the details panel to update (look for date header)
        await page.WaitForSelectorAsync(
            ".calendar-details-panel h4",
            new PageWaitForSelectorOptions { Timeout = 5000 }
        );

        // Debug: output the details panel content
        var detailsContent = await page.Locator(".calendar-details-panel").InnerTextAsync();
        Console.WriteLine($"[TEST] Details panel content: {detailsContent}");

        // Wait for the appointment content to appear in the details panel
        await page.WaitForSelectorAsync(
            $"text={uniqueServiceType}",
            new PageWaitForSelectorOptions { Timeout = 10000 }
        );

        // Verify the appointment is displayed in the details panel
        var content = await page.ContentAsync();
        Assert.Contains(uniqueServiceType, content);

        await page.CloseAsync();
    }

    /// <summary>
    /// CRITICAL TEST: Calendar page Edit button opens edit appointment page.
    /// Uses Playwright to click Edit from calendar day details and verify navigation.
    /// </summary>
    [Fact]
    public async Task CalendarPage_EditButton_OpensEditAppointmentPage()
    {
        using var client = E2EFixture.CreateAuthenticatedClient();

        // Create an appointment for today using LOCAL time (calendar uses DateTime.Now)
        var today = DateTime.Now;
        var startTime = new DateTime(
            today.Year,
            today.Month,
            today.Day,
            15,
            0,
            0,
            DateTimeKind.Local
        )
            .ToUniversalTime()
            .ToString("yyyy-MM-ddTHH:mm:ss.fffZ");
        var endTime = new DateTime(
            today.Year,
            today.Month,
            today.Day,
            15,
            30,
            0,
            DateTimeKind.Local
        )
            .ToUniversalTime()
            .ToString("yyyy-MM-ddTHH:mm:ss.fffZ");
        var uniqueServiceType = $"CalEdit{DateTime.UtcNow.Ticks % 100000}";

        var createResponse = await client.PostAsync(
            $"{E2EFixture.SchedulingUrl}/Appointment",
            new StringContent(
                $$$"""{"ServiceCategory": "General", "ServiceType": "{{{uniqueServiceType}}}", "Priority": "routine", "Start": "{{{startTime}}}", "End": "{{{endTime}}}", "PatientReference": "Patient/1", "PractitionerReference": "Practitioner/1"}""",
                System.Text.Encoding.UTF8,
                "application/json"
            )
        );
        createResponse.EnsureSuccessStatusCode();

        var page = await _fixture.Browser!.NewPageAsync();
        page.Console += (_, msg) => Console.WriteLine($"[BROWSER] {msg.Text}");

        await page.GotoAsync(E2EFixture.DashboardUrl);
        await page.WaitForSelectorAsync(
            ".sidebar",
            new PageWaitForSelectorOptions { Timeout = 20000 }
        );

        // Navigate to Calendar page
        await page.ClickAsync("text=Schedule");
        await page.WaitForSelectorAsync(
            ".calendar-grid",
            new PageWaitForSelectorOptions { Timeout = 10000 }
        );

        // Click on today's cell
        await page.ClickAsync(".calendar-cell.today");

        // Wait for the details panel
        await page.WaitForSelectorAsync(
            ".calendar-details-panel",
            new PageWaitForSelectorOptions { Timeout = 5000 }
        );

        // Wait for the specific appointment to appear
        await page.WaitForSelectorAsync(
            $"text={uniqueServiceType}",
            new PageWaitForSelectorOptions { Timeout = 5000 }
        );

        // Click the Edit button in the calendar appointment item
        var editButton = await page.QuerySelectorAsync(
            $".calendar-appointment-item:has-text('{uniqueServiceType}') button:has-text('Edit')"
        );
        Assert.NotNull(editButton);
        await editButton.ClickAsync();

        // Wait for edit page to load
        await page.WaitForSelectorAsync(
            "text=Edit Appointment",
            new PageWaitForSelectorOptions { Timeout = 5000 }
        );

        // Verify we're on the edit page with the correct data
        var content = await page.ContentAsync();
        Assert.Contains("Edit Appointment", content);

        await page.CloseAsync();
    }

    /// <summary>
    /// CRITICAL TEST: Calendar navigation (previous/next month) works.
    /// Uses Playwright to click navigation buttons and verify month changes.
    /// </summary>
    [Fact]
    public async Task CalendarPage_NavigationButtons_ChangeMonth()
    {
        var page = await _fixture.Browser!.NewPageAsync();
        page.Console += (_, msg) => Console.WriteLine($"[BROWSER] {msg.Text}");

        await page.GotoAsync(E2EFixture.DashboardUrl);
        await page.WaitForSelectorAsync(
            ".sidebar",
            new PageWaitForSelectorOptions { Timeout = 20000 }
        );

        // Navigate to Calendar page
        await page.ClickAsync("text=Schedule");
        await page.WaitForSelectorAsync(
            ".calendar-grid",
            new PageWaitForSelectorOptions { Timeout = 10000 }
        );

        // Get the current month displayed
        var currentMonthYear = await page.TextContentAsync(".text-lg.font-semibold");
        Assert.NotNull(currentMonthYear);

        // Click next month button - use locator within the header flex container
        var headerControls = page.Locator(".page-header .flex.items-center.gap-4");
        var nextButton = headerControls.Locator("button.btn-secondary").Nth(1);
        await nextButton.ClickAsync();
        await Task.Delay(300);

        // Verify month changed
        var newMonthYear = await page.TextContentAsync(".text-lg.font-semibold");
        Assert.NotEqual(currentMonthYear, newMonthYear);

        // Click previous month button twice to go back
        var prevButton = headerControls.Locator("button.btn-secondary").First;
        await prevButton.ClickAsync();
        await Task.Delay(300);
        await prevButton.ClickAsync();
        await Task.Delay(300);

        // Verify month changed again
        var finalMonthYear = await page.TextContentAsync(".text-lg.font-semibold");
        Assert.NotEqual(newMonthYear, finalMonthYear);

        // Click "Today" button
        await page.ClickAsync("button:has-text('Today')");
        await Task.Delay(500);

        // Should be back to current month
        var todayContent = await page.ContentAsync();
        Assert.Contains("today", todayContent); // Calendar cell should have "today" class

        await page.CloseAsync();
    }

    /// <summary>
    /// CRITICAL TEST: Deep linking to calendar page works.
    /// Navigating directly to #calendar loads the calendar view.
    /// </summary>
    [Fact]
    public async Task CalendarPage_DeepLinkingWorks()
    {
        var page = await _fixture.Browser!.NewPageAsync();
        page.Console += (_, msg) => Console.WriteLine($"[BROWSER] {msg.Text}");

        // Navigate directly to calendar page via hash
        await page.GotoAsync($"{E2EFixture.DashboardUrl}#calendar");
        await page.WaitForSelectorAsync(
            ".calendar-grid",
            new PageWaitForSelectorOptions { Timeout = 20000 }
        );

        // Verify we're on the calendar page
        var content = await page.ContentAsync();
        Assert.Contains("Schedule", content);
        Assert.Contains("View and manage appointments on the calendar", content);
        Assert.Contains("calendar-grid", content);

        await page.CloseAsync();
    }

    /// <summary>
    /// CRITICAL TEST: Login page uses discoverable credentials (no email required).
    /// The login page should NOT show an email field for sign-in mode.
    /// </summary>
    [Fact]
    public async Task LoginPage_DoesNotRequireEmailForSignIn()
    {
        var page = await _fixture.Browser!.NewPageAsync();
        page.Console += (_, msg) => Console.WriteLine($"[BROWSER] {msg.Type}: {msg.Text}");

        // Navigate to Dashboard WITHOUT testMode - should show login page
        await page.GotoAsync(E2EFixture.DashboardUrlNoTestMode);

        // Wait for login page to appear
        await page.WaitForSelectorAsync(
            ".login-card",
            new PageWaitForSelectorOptions { Timeout = 20000 }
        );

        // Verify login page is shown
        var pageContent = await page.ContentAsync();
        Assert.Contains("Healthcare Dashboard", pageContent);
        Assert.Contains("Sign in with your passkey", pageContent);

        // CRITICAL: Login mode should NOT have email input field
        // Email is only needed for registration, not for discoverable credential login
        var emailInputVisible = await page.IsVisibleAsync("input[type='email']");
        Assert.False(
            emailInputVisible,
            "Login mode should NOT show email field - discoverable credentials don't need email!"
        );

        // Should have a sign-in button
        var signInButton = page.Locator("button:has-text('Sign in with Passkey')");
        await signInButton.WaitForAsync(new LocatorWaitForOptions { Timeout = 5000 });
        Assert.True(await signInButton.IsVisibleAsync());

        await page.CloseAsync();
    }

    /// <summary>
    /// CRITICAL TEST: Registration page requires email and display name.
    /// </summary>
    [Fact]
    public async Task LoginPage_RegistrationRequiresEmailAndDisplayName()
    {
        var page = await _fixture.Browser!.NewPageAsync();
        page.Console += (_, msg) => Console.WriteLine($"[BROWSER] {msg.Type}: {msg.Text}");

        // Navigate to Dashboard WITHOUT testMode
        await page.GotoAsync(E2EFixture.DashboardUrlNoTestMode);

        // Wait for login page
        await page.WaitForSelectorAsync(
            ".login-card",
            new PageWaitForSelectorOptions { Timeout = 20000 }
        );

        // Click "Register" to switch to registration mode
        await page.ClickAsync("button:has-text('Register')");
        await Task.Delay(500);

        // Verify we're in registration mode
        var pageContent = await page.ContentAsync();
        Assert.Contains("Create your account", pageContent);

        // Registration mode SHOULD have email and display name fields
        var emailInput = page.Locator("input[type='email']");
        var displayNameInput = page.Locator("input#displayName");

        Assert.True(await emailInput.IsVisibleAsync(), "Registration mode should have email input");
        Assert.True(
            await displayNameInput.IsVisibleAsync(),
            "Registration mode should have display name input"
        );

        await page.CloseAsync();
    }

    /// <summary>
    /// CRITICAL TEST: Gatekeeper API /auth/login/begin returns valid response for discoverable credentials.
    /// This verifies the API contract: empty body should return { ChallengeId, OptionsJson }.
    /// </summary>
    [Fact]
    public async Task GatekeeperApi_LoginBegin_ReturnsValidDiscoverableCredentialOptions()
    {
        using var client = E2EFixture.CreateAuthenticatedClient();

        // Call /auth/login/begin with empty body (discoverable credentials flow)
        var response = await client.PostAsync(
            $"{E2EFixture.GatekeeperUrl}/auth/login/begin",
            new StringContent("{}", System.Text.Encoding.UTF8, "application/json")
        );

        // Should return 200 OK
        Assert.True(
            response.IsSuccessStatusCode,
            $"Expected 200 OK but got {response.StatusCode}: {await response.Content.ReadAsStringAsync()}"
        );

        var json = await response.Content.ReadAsStringAsync();
        Console.WriteLine($"[API TEST] Response: {json}");

        // Parse and verify response structure
        using var doc = System.Text.Json.JsonDocument.Parse(json);
        var root = doc.RootElement;

        // Must have ChallengeId
        Assert.True(
            root.TryGetProperty("ChallengeId", out var challengeId),
            "Response must have ChallengeId property"
        );
        Assert.False(
            string.IsNullOrEmpty(challengeId.GetString()),
            "ChallengeId must not be empty"
        );

        // Must have OptionsJson (string containing JSON)
        Assert.True(
            root.TryGetProperty("OptionsJson", out var optionsJson),
            "Response must have OptionsJson property"
        );
        var optionsJsonStr = optionsJson.GetString();
        Assert.False(string.IsNullOrEmpty(optionsJsonStr), "OptionsJson must not be empty");

        // OptionsJson should be valid JSON that can be parsed
        using var optionsDoc = System.Text.Json.JsonDocument.Parse(optionsJsonStr!);
        var options = optionsDoc.RootElement;

        // Verify critical WebAuthn fields
        Assert.True(options.TryGetProperty("challenge", out _), "Options must have challenge");
        Assert.True(options.TryGetProperty("rpId", out _), "Options must have rpId");

        // For discoverable credentials, allowCredentials should be empty array
        if (options.TryGetProperty("allowCredentials", out var allowCreds))
        {
            Assert.Equal(System.Text.Json.JsonValueKind.Array, allowCreds.ValueKind);
            Assert.Equal(0, allowCreds.GetArrayLength());
            Console.WriteLine(
                "[API TEST] allowCredentials is empty array - correct for discoverable credentials!"
            );
        }
    }

    /// <summary>
    /// CRITICAL TEST: Gatekeeper API /auth/register/begin returns valid response.
    /// </summary>
    [Fact]
    public async Task GatekeeperApi_RegisterBegin_ReturnsValidOptions()
    {
        using var client = E2EFixture.CreateAuthenticatedClient();

        // Call /auth/register/begin with email and display name
        var response = await client.PostAsync(
            $"{E2EFixture.GatekeeperUrl}/auth/register/begin",
            new StringContent(
                """{"Email": "test-e2e@example.com", "DisplayName": "E2E Test User"}""",
                System.Text.Encoding.UTF8,
                "application/json"
            )
        );

        // Should return 200 OK
        Assert.True(
            response.IsSuccessStatusCode,
            $"Expected 200 OK but got {response.StatusCode}: {await response.Content.ReadAsStringAsync()}"
        );

        var json = await response.Content.ReadAsStringAsync();
        Console.WriteLine($"[API TEST] Response: {json}");

        // Parse and verify response structure
        using var doc = System.Text.Json.JsonDocument.Parse(json);
        var root = doc.RootElement;

        // Must have ChallengeId
        Assert.True(
            root.TryGetProperty("ChallengeId", out var challengeId),
            "Response must have ChallengeId property"
        );
        Assert.False(
            string.IsNullOrEmpty(challengeId.GetString()),
            "ChallengeId must not be empty"
        );

        // Must have OptionsJson
        Assert.True(
            root.TryGetProperty("OptionsJson", out var optionsJson),
            "Response must have OptionsJson property"
        );
        var optionsJsonStr = optionsJson.GetString();
        Assert.False(string.IsNullOrEmpty(optionsJsonStr), "OptionsJson must not be empty");

        // OptionsJson should be valid JSON
        using var optionsDoc = System.Text.Json.JsonDocument.Parse(optionsJsonStr!);
        var options = optionsDoc.RootElement;

        // Verify critical WebAuthn registration fields
        Assert.True(options.TryGetProperty("challenge", out _), "Options must have challenge");
        Assert.True(options.TryGetProperty("rp", out _), "Options must have rp (relying party)");
        Assert.True(options.TryGetProperty("user", out _), "Options must have user");
        Assert.True(
            options.TryGetProperty("pubKeyCredParams", out _),
            "Options must have pubKeyCredParams"
        );

        // Verify resident key is required for discoverable credentials
        if (options.TryGetProperty("authenticatorSelection", out var authSelection))
        {
            if (authSelection.TryGetProperty("residentKey", out var residentKey))
            {
                Assert.Equal("required", residentKey.GetString());
                Console.WriteLine(
                    "[API TEST] residentKey is 'required' - correct for discoverable credentials!"
                );
            }
        }
    }

    /// <summary>
    /// CRITICAL TEST: Dashboard sign-in flow calls API and handles response correctly.
    /// Tests the full flow: button click -> API call -> no JSON parse errors.
    /// </summary>
    [Fact]
    public async Task LoginPage_SignInButton_CallsApiWithoutJsonErrors()
    {
        var page = await _fixture.Browser!.NewPageAsync();
        var consoleErrors = new List<string>();
        var networkRequests = new List<string>();

        page.Console += (_, msg) =>
        {
            Console.WriteLine($"[BROWSER] {msg.Type}: {msg.Text}");
            if (msg.Type == "error")
                consoleErrors.Add(msg.Text);
        };

        page.Request += (_, request) =>
        {
            if (request.Url.Contains("/auth/"))
            {
                networkRequests.Add($"{request.Method} {request.Url}");
                Console.WriteLine($"[NETWORK] {request.Method} {request.Url}");
            }
        };

        // Navigate to Dashboard WITHOUT testMode
        await page.GotoAsync(E2EFixture.DashboardUrlNoTestMode);

        // Wait for login page
        await page.WaitForSelectorAsync(
            ".login-card",
            new PageWaitForSelectorOptions { Timeout = 20000 }
        );

        // Click Sign in with Passkey button
        await page.ClickAsync("button:has-text('Sign in with Passkey')");

        // Wait for API call and potential error handling
        await Task.Delay(3000);

        // Verify the API was called
        Assert.Contains(networkRequests, r => r.Contains("/auth/login/begin"));

        // Check for JSON parse errors in console
        var hasJsonParseError = consoleErrors.Any(e =>
            e.Contains("undefined") || e.Contains("is not valid JSON") || e.Contains("SyntaxError")
        );

        // Check for JSON parse errors in UI
        var errorVisible = await page.IsVisibleAsync(".login-error");
        var errorText = errorVisible ? await page.TextContentAsync(".login-error") : null;

        var hasUiJsonError =
            errorText?.Contains("undefined") == true
            || errorText?.Contains("is not valid JSON") == true
            || errorText?.Contains("SyntaxError") == true;

        Assert.False(
            hasJsonParseError || hasUiJsonError,
            $"Sign-in flow had JSON parse errors! Console: [{string.Join(", ", consoleErrors)}], UI: [{errorText}]"
        );

        // The WebAuthn prompt will fail in headless mode (no authenticator), but that's expected
        // The important thing is no JSON parsing errors
        Console.WriteLine($"[TEST] API called, no JSON errors. UI error (expected): {errorText}");

        await page.CloseAsync();
    }

    [Fact]
    public async Task UserMenu_ClickShowsDropdownWithSignOut()
    {
        var page = await _fixture.Browser!.NewPageAsync();
        page.Console += (_, msg) => Console.WriteLine($"[BROWSER] {msg.Type}: {msg.Text}");

        await page.GotoAsync(E2EFixture.DashboardUrl);
        await page.WaitForSelectorAsync(
            ".sidebar",
            new PageWaitForSelectorOptions { Timeout = 20000 }
        );

        // User menu button should be visible in header
        var userMenuButton = await page.QuerySelectorAsync("[data-testid='user-menu-button']");
        Assert.NotNull(userMenuButton);

        // Click the user menu button to open dropdown
        await userMenuButton.ClickAsync();

        // Wait for dropdown to appear
        await page.WaitForSelectorAsync(
            "[data-testid='user-dropdown']",
            new PageWaitForSelectorOptions { Timeout = 5000 }
        );

        // Sign out button should be visible in the dropdown
        var signOutButton = await page.QuerySelectorAsync("[data-testid='logout-button']");
        Assert.NotNull(signOutButton);

        var isVisible = await signOutButton.IsVisibleAsync();
        Assert.True(isVisible, "Sign out button should be visible in dropdown menu");

        await page.CloseAsync();
    }

    [Fact]
    public async Task SignOutButton_ClickShowsLoginPage()
    {
        var page = await _fixture.Browser!.NewPageAsync();
        page.Console += (_, msg) => Console.WriteLine($"[BROWSER] {msg.Type}: {msg.Text}");

        // Set up a valid test token in localStorage to simulate being logged in
        await page.GotoAsync(E2EFixture.DashboardUrlNoTestMode);

        // Inject a properly-signed token to simulate authenticated state
        var testToken = E2EFixture.GenerateTestToken(
            userId: "test-user",
            displayName: "Test User",
            email: "test@example.com"
        );
        await page.EvaluateAsync(
            $@"() => {{
                localStorage.setItem('gatekeeper_token', '{testToken}');
                localStorage.setItem('gatekeeper_user', JSON.stringify({{
                    userId: 'test-user',
                    displayName: 'Test User',
                    email: 'test@example.com'
                }}));
            }}"
        );

        // Reload to pick up the token
        await page.ReloadAsync();

        // Wait for the sidebar to appear (authenticated state)
        await page.WaitForSelectorAsync(
            ".sidebar",
            new PageWaitForSelectorOptions { Timeout = 20000 }
        );

        // Click user menu button in header to open dropdown
        await page.ClickAsync("[data-testid='user-menu-button']");

        // Wait for dropdown to appear
        await page.WaitForSelectorAsync(
            "[data-testid='user-dropdown']",
            new PageWaitForSelectorOptions { Timeout = 5000 }
        );

        // Click sign out button in dropdown
        await page.ClickAsync("[data-testid='logout-button']");

        // Should show login page after sign out
        await page.WaitForSelectorAsync(
            "[data-testid='login-page']",
            new PageWaitForSelectorOptions { Timeout = 10000 }
        );

        // Verify token was cleared from localStorage
        var tokenAfterLogout = await page.EvaluateAsync<string?>(
            "() => localStorage.getItem('gatekeeper_token')"
        );
        Assert.Null(tokenAfterLogout);

        var userAfterLogout = await page.EvaluateAsync<string?>(
            "() => localStorage.getItem('gatekeeper_user')"
        );
        Assert.Null(userAfterLogout);

        await page.CloseAsync();
    }

    [Fact]
    public async Task GatekeeperApi_Logout_RevokesToken()
    {
        // Test 1: Without a Bearer token, should return 401 Unauthorized
        using var unauthClient = new HttpClient();
        var unauthResponse = await unauthClient.PostAsync(
            $"{E2EFixture.GatekeeperUrl}/auth/logout",
            new StringContent("{}", System.Text.Encoding.UTF8, "application/json")
        );
        Assert.Equal(HttpStatusCode.Unauthorized, unauthResponse.StatusCode);

        // Test 2: With a valid Bearer token, should return 204 NoContent (logout succeeds)
        using var authClient = E2EFixture.CreateAuthenticatedClient();
        var authResponse = await authClient.PostAsync(
            $"{E2EFixture.GatekeeperUrl}/auth/logout",
            new StringContent("{}", System.Text.Encoding.UTF8, "application/json")
        );
        Assert.Equal(HttpStatusCode.NoContent, authResponse.StatusCode);
    }

    [Fact]
    public async Task UserMenu_DisplaysUserInitialsAndNameInDropdown()
    {
        var page = await _fixture.Browser!.NewPageAsync();
        page.Console += (_, msg) => Console.WriteLine($"[BROWSER] {msg.Type}: {msg.Text}");

        // Inject a user with a specific name using a properly-signed token
        await page.GotoAsync(E2EFixture.DashboardUrlNoTestMode);

        var testToken = E2EFixture.GenerateTestToken(
            userId: "test-user",
            displayName: "Alice Smith",
            email: "alice@example.com"
        );
        await page.EvaluateAsync(
            $@"() => {{
                localStorage.setItem('gatekeeper_token', '{testToken}');
                localStorage.setItem('gatekeeper_user', JSON.stringify({{
                    userId: 'test-user',
                    displayName: 'Alice Smith',
                    email: 'alice@example.com'
                }}));
            }}"
        );

        await page.ReloadAsync();

        await page.WaitForSelectorAsync(
            ".sidebar",
            new PageWaitForSelectorOptions { Timeout = 20000 }
        );

        // Verify initials in header avatar button (should be "AS" for Alice Smith)
        var avatarText = await page.TextContentAsync("[data-testid='user-menu-button']");
        Assert.Equal("AS", avatarText?.Trim());

        // Click the user menu button to open dropdown
        await page.ClickAsync("[data-testid='user-menu-button']");

        // Wait for dropdown to appear
        await page.WaitForSelectorAsync(
            "[data-testid='user-dropdown']",
            new PageWaitForSelectorOptions { Timeout = 5000 }
        );

        // Verify the user's name is displayed in dropdown header
        var userNameText = await page.TextContentAsync(".user-dropdown-name");
        Assert.Contains("Alice Smith", userNameText);

        // Verify email is displayed
        var emailText = await page.TextContentAsync(".user-dropdown-email");
        Assert.Contains("alice@example.com", emailText);

        await page.CloseAsync();
    }

    /// <summary>
    /// CRITICAL TEST: First-time sign-in must work WITHOUT browser refresh.
    /// This test simulates a successful WebAuthn login by injecting the token and calling
    /// the onLogin callback, then verifies the app transitions to dashboard immediately.
    /// BUG: Previously, first-time sign-in required a page refresh to work.
    /// </summary>
    [Fact]
    public async Task FirstTimeSignIn_TransitionsToDashboard_WithoutRefresh()
    {
        var page = await _fixture.Browser!.NewPageAsync();
        page.Console += (_, msg) => Console.WriteLine($"[BROWSER] {msg.Type}: {msg.Text}");

        // Navigate to Dashboard WITHOUT testMode - should show login page
        await page.GotoAsync(E2EFixture.DashboardUrlNoTestMode);

        // Wait for login page to appear
        await page.WaitForSelectorAsync(
            "[data-testid='login-page']",
            new PageWaitForSelectorOptions { Timeout = 20000 }
        );

        // Verify we're on the login page
        var loginPageVisible = await page.IsVisibleAsync("[data-testid='login-page']");
        Assert.True(loginPageVisible, "Should start on login page");

        // Wait for React to mount and set the __triggerLogin hook
        await page.WaitForFunctionAsync(
            "() => typeof window.__triggerLogin === 'function'",
            new PageWaitForFunctionOptions { Timeout = 10000 }
        );

        // Simulate what happens after successful WebAuthn authentication:
        // 1. Token is stored in localStorage
        // 2. onLogin callback is called which sets isAuthenticated=true
        // This is what the LoginPage component does after successful auth
        var testToken = E2EFixture.GenerateTestToken(
            userId: "test-user-123",
            displayName: "Test User",
            email: "test@example.com"
        );
        await page.EvaluateAsync(
            $@"() => {{
                console.log('[TEST] Setting token and triggering login');
                // Store a properly-signed token and user (what setAuthToken and setAuthUser do)
                localStorage.setItem('gatekeeper_token', '{testToken}');
                localStorage.setItem('gatekeeper_user', JSON.stringify({{
                    userId: 'test-user-123',
                    displayName: 'Test User',
                    email: 'test@example.com'
                }}));

                // Trigger the React state update by calling the exposed login handler
                // This simulates what happens when LoginPage calls onLogin after successful auth
                window.__triggerLogin({{
                    userId: 'test-user-123',
                    displayName: 'Test User',
                    email: 'test@example.com'
                }});
                console.log('[TEST] Login triggered, waiting for React state update');
            }}"
        );

        // Wait for React state update and re-render
        await Task.Delay(2000);

        // Check if sidebar is now visible (indicates successful transition to dashboard)
        // If this times out, the bug exists - app didn't transition without refresh
        try
        {
            await page.WaitForSelectorAsync(
                ".sidebar",
                new PageWaitForSelectorOptions { Timeout = 10000 }
            );

            // Verify login page is gone
            var loginPageStillVisible = await page.IsVisibleAsync("[data-testid='login-page']");
            Assert.False(
                loginPageStillVisible,
                "Login page should be hidden after successful login"
            );

            // Verify sidebar is visible (dashboard state)
            var sidebarVisible = await page.IsVisibleAsync(".sidebar");
            Assert.True(sidebarVisible, "Sidebar should be visible after login without refresh");
        }
        catch (TimeoutException)
        {
            // If we get here, the bug exists - first-time sign-in doesn't work without refresh
            Assert.Fail(
                "FIRST-TIME SIGN-IN BUG: App did not transition to dashboard after login. "
                    + "User must refresh the browser for login to take effect. "
                    + "Fix: Expose window.__triggerLogin in App component for testing, "
                    + "or verify onLogin callback properly triggers React state update."
            );
        }

        await page.CloseAsync();
    }
>>>>>>> b2b4b483
}<|MERGE_RESOLUTION|>--- conflicted
+++ resolved
@@ -1,7 +1,4 @@
-<<<<<<< HEAD
-=======
 using System.Net;
->>>>>>> b2b4b483
 using Microsoft.Playwright;
 
 namespace Dashboard.Integration.Tests;
@@ -43,8 +40,6 @@
 
         await page.CloseAsync();
     }
-<<<<<<< HEAD
-=======
 
     /// <summary>
     /// CRITICAL TEST: Add Patient button opens modal and creates patient via API.
@@ -2132,5 +2127,4 @@
 
         await page.CloseAsync();
     }
->>>>>>> b2b4b483
 }