using System;
using System.Threading.Tasks;
using Dashboard.Models;
using H5;
using static H5.Core.dom;

namespace Dashboard.Api
{
    /// <summary>
    /// HTTP API client for Clinical and Scheduling microservices.
    /// </summary>
    public static class ApiClient
    {
        private static string _clinicalBaseUrl = "http://localhost:5080";
        private static string _schedulingBaseUrl = "http://localhost:5001";
        private static string _clinicalToken = "";
        private static string _schedulingToken = "";

        /// <summary>
        /// Sets the base URLs for the microservices.
        /// </summary>
        public static void Configure(string clinicalUrl, string schedulingUrl)
        {
            _clinicalBaseUrl = clinicalUrl;
            _schedulingBaseUrl = schedulingUrl;
        }

        /// <summary>
        /// Sets the authentication tokens for the microservices.
        /// </summary>
        public static void SetTokens(string clinicalToken, string schedulingToken)
        {
            _clinicalToken = clinicalToken;
            _schedulingToken = schedulingToken;
        }

        // === CLINICAL API ===

        /// <summary>
        /// Fetches all patients from the Clinical API.
        /// </summary>
        public static async Task<Patient[]> GetPatientsAsync()
        {
            var response = await FetchClinicalAsync(_clinicalBaseUrl + "/fhir/Patient");
            return ParseJson<Patient[]>(response);
        }

        /// <summary>
        /// Fetches a patient by ID from the Clinical API.
        /// </summary>
        public static async Task<Patient> GetPatientAsync(string id)
        {
            var response = await FetchClinicalAsync(_clinicalBaseUrl + "/fhir/Patient/" + id);
            return ParseJson<Patient>(response);
        }

        /// <summary>
        /// Searches patients by query string.
        /// </summary>
        public static async Task<Patient[]> SearchPatientsAsync(string query)
        {
            var response = await FetchClinicalAsync(
                _clinicalBaseUrl + "/fhir/Patient/_search?q=" + EncodeUri(query)
            );
            return ParseJson<Patient[]>(response);
        }

        /// <summary>
        /// Fetches encounters for a patient.
        /// </summary>
        public static async Task<Encounter[]> GetEncountersAsync(string patientId)
        {
            var response = await FetchClinicalAsync(
                _clinicalBaseUrl + "/fhir/Patient/" + patientId + "/Encounter"
            );
            return ParseJson<Encounter[]>(response);
        }

        /// <summary>
        /// Fetches conditions for a patient.
        /// </summary>
        public static async Task<Condition[]> GetConditionsAsync(string patientId)
        {
            var response = await FetchClinicalAsync(
                _clinicalBaseUrl + "/fhir/Patient/" + patientId + "/Condition"
            );
            return ParseJson<Condition[]>(response);
        }

        /// <summary>
        /// Fetches medications for a patient.
        /// </summary>
        public static async Task<MedicationRequest[]> GetMedicationsAsync(string patientId)
        {
            var response = await FetchClinicalAsync(
                _clinicalBaseUrl + "/fhir/Patient/" + patientId + "/MedicationRequest"
            );
            return ParseJson<MedicationRequest[]>(response);
        }

        /// <summary>
        /// Creates a new patient.
        /// </summary>
        public static async Task<Patient> CreatePatientAsync(Patient patient)
        {
            var response = await PostClinicalAsync(_clinicalBaseUrl + "/fhir/Patient/", patient);
            return ParseJson<Patient>(response);
        }

        /// <summary>
        /// Updates an existing patient.
        /// </summary>
        public static async Task<Patient> UpdatePatientAsync(string id, Patient patient)
        {
<<<<<<< HEAD
            var response = await PutClinicalAsync(_clinicalBaseUrl + "/fhir/Patient/" + id, patient);
=======
            var response = await PutClinicalAsync(
                _clinicalBaseUrl + "/fhir/Patient/" + id,
                patient
            );
>>>>>>> b2b4b483
            return ParseJson<Patient>(response);
        }

        // === SCHEDULING API ===

        /// <summary>
        /// Fetches all practitioners from the Scheduling API.
        /// </summary>
        public static async Task<Practitioner[]> GetPractitionersAsync()
        {
            var response = await FetchSchedulingAsync(_schedulingBaseUrl + "/Practitioner");
            return ParseJson<Practitioner[]>(response);
        }

        /// <summary>
        /// Fetches a practitioner by ID from the Scheduling API.
        /// </summary>
        public static async Task<Practitioner> GetPractitionerAsync(string id)
        {
            var response = await FetchSchedulingAsync(_schedulingBaseUrl + "/Practitioner/" + id);
            return ParseJson<Practitioner>(response);
        }

        /// <summary>
        /// Searches practitioners by specialty.
        /// </summary>
        public static async Task<Practitioner[]> SearchPractitionersAsync(string specialty)
        {
            var response = await FetchSchedulingAsync(
                _schedulingBaseUrl + "/Practitioner/_search?specialty=" + EncodeUri(specialty)
            );
            return ParseJson<Practitioner[]>(response);
        }

        /// <summary>
        /// Fetches all appointments from the Scheduling API.
        /// </summary>
        public static async Task<Appointment[]> GetAppointmentsAsync()
        {
            var response = await FetchSchedulingAsync(_schedulingBaseUrl + "/Appointment");
            return ParseJson<Appointment[]>(response);
        }

        /// <summary>
        /// Fetches an appointment by ID from the Scheduling API.
        /// </summary>
        public static async Task<Appointment> GetAppointmentAsync(string id)
        {
            var response = await FetchSchedulingAsync(_schedulingBaseUrl + "/Appointment/" + id);
            return ParseJson<Appointment>(response);
        }

        /// <summary>
        /// Updates an existing appointment.
        /// </summary>
        public static async Task<Appointment> UpdateAppointmentAsync(string id, object appointment)
        {
<<<<<<< HEAD
            var response = await PutSchedulingAsync(_schedulingBaseUrl + "/Appointment/" + id, appointment);
=======
            var response = await PutSchedulingAsync(
                _schedulingBaseUrl + "/Appointment/" + id,
                appointment
            );
>>>>>>> b2b4b483
            return ParseJson<Appointment>(response);
        }

        /// <summary>
        /// Fetches appointments for a patient.
        /// </summary>
        public static async Task<Appointment[]> GetPatientAppointmentsAsync(string patientId)
        {
            var response = await FetchSchedulingAsync(
                _schedulingBaseUrl + "/Patient/" + patientId + "/Appointment"
            );
            return ParseJson<Appointment[]>(response);
        }

        /// <summary>
        /// Fetches appointments for a practitioner.
        /// </summary>
        public static async Task<Appointment[]> GetPractitionerAppointmentsAsync(
            string practitionerId
        )
        {
            var response = await FetchSchedulingAsync(
                _schedulingBaseUrl + "/Practitioner/" + practitionerId + "/Appointment"
            );
            return ParseJson<Appointment[]>(response);
        }

        // === HELPER METHODS ===

        private static async Task<string> FetchClinicalAsync(string url)
        {
            var response = await Script.Call<Task<Response>>(
                "fetch",
                url,
<<<<<<< HEAD
                new { method = "GET", headers = new { Accept = "application/json", Authorization = "Bearer " + _clinicalToken } }
=======
                new
                {
                    method = "GET",
                    headers = new
                    {
                        Accept = "application/json",
                        Authorization = "Bearer " + _clinicalToken,
                    },
                }
>>>>>>> b2b4b483
            );

            if (!response.Ok)
            {
                throw new Exception("HTTP " + response.Status);
            }

            return await response.Text();
        }

        private static async Task<string> FetchSchedulingAsync(string url)
        {
            var response = await Script.Call<Task<Response>>(
                "fetch",
                url,
<<<<<<< HEAD
                new { method = "GET", headers = new { Accept = "application/json", Authorization = "Bearer " + _schedulingToken } }
=======
                new
                {
                    method = "GET",
                    headers = new
                    {
                        Accept = "application/json",
                        Authorization = "Bearer " + _schedulingToken,
                    },
                }
>>>>>>> b2b4b483
            );

            if (!response.Ok)
            {
                throw new Exception("HTTP " + response.Status);
            }

            return await response.Text();
        }

        private static async Task<string> PostClinicalAsync(string url, object data)
        {
            var response = await Script.Call<Task<Response>>(
                "fetch",
                url,
                new
                {
                    method = "POST",
<<<<<<< HEAD
                    headers = new { Accept = "application/json", ContentType = "application/json", Authorization = "Bearer " + _clinicalToken },
=======
                    headers = new
                    {
                        Accept = "application/json",
                        ContentType = "application/json",
                        Authorization = "Bearer " + _clinicalToken,
                    },
>>>>>>> b2b4b483
                    body = Script.Call<string>("JSON.stringify", data),
                }
            );

            if (!response.Ok)
            {
                throw new Exception("HTTP " + response.Status);
            }

            return await response.Text();
        }

        private static async Task<string> PutClinicalAsync(string url, object data)
        {
            var response = await Script.Call<Task<Response>>(
                "fetch",
                url,
                new
                {
                    method = "PUT",
<<<<<<< HEAD
                    headers = new { Accept = "application/json", ContentType = "application/json", Authorization = "Bearer " + _clinicalToken },
=======
                    headers = new
                    {
                        Accept = "application/json",
                        ContentType = "application/json",
                        Authorization = "Bearer " + _clinicalToken,
                    },
>>>>>>> b2b4b483
                    body = Script.Call<string>("JSON.stringify", data),
                }
            );

            if (!response.Ok)
            {
                throw new Exception("HTTP " + response.Status);
            }

            return await response.Text();
        }

        private static async Task<string> PutSchedulingAsync(string url, object data)
        {
            var response = await Script.Call<Task<Response>>(
                "fetch",
                url,
                new
                {
                    method = "PUT",
<<<<<<< HEAD
                    headers = new { Accept = "application/json", ContentType = "application/json", Authorization = "Bearer " + _schedulingToken },
=======
                    headers = new
                    {
                        Accept = "application/json",
                        ContentType = "application/json",
                        Authorization = "Bearer " + _schedulingToken,
                    },
>>>>>>> b2b4b483
                    body = Script.Call<string>("JSON.stringify", data),
                }
            );

            if (!response.Ok)
            {
                throw new Exception("HTTP " + response.Status);
            }

            return await response.Text();
        }

        private static T ParseJson<T>(string json) => Script.Call<T>("JSON.parse", json);

        private static string EncodeUri(string value) =>
            Script.Call<string>("encodeURIComponent", value);
    }

    /// <summary>
    /// Fetch API Response type.
    /// </summary>
    [External]
    [Name("Response")]
    public class Response
    {
        /// <summary>Whether the response was successful.</summary>
        public extern bool Ok { get; }

        /// <summary>HTTP status code.</summary>
        public extern int Status { get; }

        /// <summary>HTTP status text.</summary>
        public extern string StatusText { get; }

        /// <summary>Gets the response body as text.</summary>
        public extern Task<string> Text();

        /// <summary>Gets the response body as JSON.</summary>
        public extern Task<object> Json();
    }
}<|MERGE_RESOLUTION|>--- conflicted
+++ resolved
@@ -112,14 +112,10 @@
         /// </summary>
         public static async Task<Patient> UpdatePatientAsync(string id, Patient patient)
         {
-<<<<<<< HEAD
-            var response = await PutClinicalAsync(_clinicalBaseUrl + "/fhir/Patient/" + id, patient);
-=======
             var response = await PutClinicalAsync(
                 _clinicalBaseUrl + "/fhir/Patient/" + id,
                 patient
             );
->>>>>>> b2b4b483
             return ParseJson<Patient>(response);
         }
 
@@ -177,14 +173,10 @@
         /// </summary>
         public static async Task<Appointment> UpdateAppointmentAsync(string id, object appointment)
         {
-<<<<<<< HEAD
-            var response = await PutSchedulingAsync(_schedulingBaseUrl + "/Appointment/" + id, appointment);
-=======
             var response = await PutSchedulingAsync(
                 _schedulingBaseUrl + "/Appointment/" + id,
                 appointment
             );
->>>>>>> b2b4b483
             return ParseJson<Appointment>(response);
         }
 
@@ -219,9 +211,6 @@
             var response = await Script.Call<Task<Response>>(
                 "fetch",
                 url,
-<<<<<<< HEAD
-                new { method = "GET", headers = new { Accept = "application/json", Authorization = "Bearer " + _clinicalToken } }
-=======
                 new
                 {
                     method = "GET",
@@ -231,7 +220,6 @@
                         Authorization = "Bearer " + _clinicalToken,
                     },
                 }
->>>>>>> b2b4b483
             );
 
             if (!response.Ok)
@@ -247,9 +235,6 @@
             var response = await Script.Call<Task<Response>>(
                 "fetch",
                 url,
-<<<<<<< HEAD
-                new { method = "GET", headers = new { Accept = "application/json", Authorization = "Bearer " + _schedulingToken } }
-=======
                 new
                 {
                     method = "GET",
@@ -259,7 +244,6 @@
                         Authorization = "Bearer " + _schedulingToken,
                     },
                 }
->>>>>>> b2b4b483
             );
 
             if (!response.Ok)
@@ -278,16 +262,12 @@
                 new
                 {
                     method = "POST",
-<<<<<<< HEAD
-                    headers = new { Accept = "application/json", ContentType = "application/json", Authorization = "Bearer " + _clinicalToken },
-=======
                     headers = new
                     {
                         Accept = "application/json",
                         ContentType = "application/json",
                         Authorization = "Bearer " + _clinicalToken,
                     },
->>>>>>> b2b4b483
                     body = Script.Call<string>("JSON.stringify", data),
                 }
             );
@@ -308,16 +288,12 @@
                 new
                 {
                     method = "PUT",
-<<<<<<< HEAD
-                    headers = new { Accept = "application/json", ContentType = "application/json", Authorization = "Bearer " + _clinicalToken },
-=======
                     headers = new
                     {
                         Accept = "application/json",
                         ContentType = "application/json",
                         Authorization = "Bearer " + _clinicalToken,
                     },
->>>>>>> b2b4b483
                     body = Script.Call<string>("JSON.stringify", data),
                 }
             );
@@ -338,16 +314,12 @@
                 new
                 {
                     method = "PUT",
-<<<<<<< HEAD
-                    headers = new { Accept = "application/json", ContentType = "application/json", Authorization = "Bearer " + _schedulingToken },
-=======
                     headers = new
                     {
                         Accept = "application/json",
                         ContentType = "application/json",
                         Authorization = "Bearer " + _schedulingToken,
                     },
->>>>>>> b2b4b483
                     body = Script.Call<string>("JSON.stringify", data),
                 }
             );
