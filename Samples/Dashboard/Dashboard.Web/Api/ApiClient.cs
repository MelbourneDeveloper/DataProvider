using System;
using System.Threading.Tasks;
using Dashboard.Models;
using H5;
using static H5.Core.dom;

namespace Dashboard.Api
{
    /// <summary>
    /// HTTP API client for Clinical and Scheduling microservices.
    /// </summary>
    public static class ApiClient
    {
        private static string _clinicalBaseUrl = "http://localhost:5080";
        private static string _schedulingBaseUrl = "http://localhost:5001";
        private static string _clinicalToken = "";
        private static string _schedulingToken = "";

        /// <summary>
        /// Sets the base URLs for the microservices.
        /// </summary>
        public static void Configure(string clinicalUrl, string schedulingUrl)
        {
            _clinicalBaseUrl = clinicalUrl;
            _schedulingBaseUrl = schedulingUrl;
        }

        /// <summary>
        /// Sets the authentication tokens for the microservices.
        /// </summary>
        public static void SetTokens(string clinicalToken, string schedulingToken)
        {
            _clinicalToken = clinicalToken;
            _schedulingToken = schedulingToken;
        }

        // === CLINICAL API ===

        /// <summary>
        /// Fetches all patients from the Clinical API.
        /// </summary>
        public static async Task<Patient[]> GetPatientsAsync()
        {
            var response = await FetchClinicalAsync(_clinicalBaseUrl + "/fhir/Patient");
            return ParseJson<Patient[]>(response);
        }

        /// <summary>
        /// Fetches a patient by ID from the Clinical API.
        /// </summary>
        public static async Task<Patient> GetPatientAsync(string id)
        {
            var response = await FetchClinicalAsync(_clinicalBaseUrl + "/fhir/Patient/" + id);
            return ParseJson<Patient>(response);
        }

        /// <summary>
        /// Searches patients by query string.
        /// </summary>
        public static async Task<Patient[]> SearchPatientsAsync(string query)
        {
            var response = await FetchClinicalAsync(
                _clinicalBaseUrl + "/fhir/Patient/_search?q=" + EncodeUri(query)
            );
            return ParseJson<Patient[]>(response);
        }

        /// <summary>
        /// Fetches encounters for a patient.
        /// </summary>
        public static async Task<Encounter[]> GetEncountersAsync(string patientId)
        {
            var response = await FetchClinicalAsync(
                _clinicalBaseUrl + "/fhir/Patient/" + patientId + "/Encounter"
            );
            return ParseJson<Encounter[]>(response);
        }

        /// <summary>
        /// Fetches conditions for a patient.
        /// </summary>
        public static async Task<Condition[]> GetConditionsAsync(string patientId)
        {
            var response = await FetchClinicalAsync(
                _clinicalBaseUrl + "/fhir/Patient/" + patientId + "/Condition"
            );
            return ParseJson<Condition[]>(response);
        }

        /// <summary>
        /// Fetches medications for a patient.
        /// </summary>
        public static async Task<MedicationRequest[]> GetMedicationsAsync(string patientId)
        {
            var response = await FetchClinicalAsync(
                _clinicalBaseUrl + "/fhir/Patient/" + patientId + "/MedicationRequest"
            );
            return ParseJson<MedicationRequest[]>(response);
        }

        /// <summary>
        /// Creates a new patient.
        /// </summary>
        public static async Task<Patient> CreatePatientAsync(Patient patient)
        {
            var response = await PostClinicalAsync(_clinicalBaseUrl + "/fhir/Patient/", patient);
            return ParseJson<Patient>(response);
        }

        /// <summary>
        /// Updates an existing patient.
        /// </summary>
        public static async Task<Patient> UpdatePatientAsync(string id, Patient patient)
        {
<<<<<<< HEAD
            var response = await PutClinicalAsync(
                _clinicalBaseUrl + "/fhir/Patient/" + id,
                patient
            );
=======
            var response = await PutClinicalAsync(_clinicalBaseUrl + "/fhir/Patient/" + id, patient);
>>>>>>> 67ffe33c
            return ParseJson<Patient>(response);
        }

        // === SCHEDULING API ===

        /// <summary>
        /// Fetches all practitioners from the Scheduling API.
        /// </summary>
        public static async Task<Practitioner[]> GetPractitionersAsync()
        {
            var response = await FetchSchedulingAsync(_schedulingBaseUrl + "/Practitioner");
            return ParseJson<Practitioner[]>(response);
        }

        /// <summary>
        /// Fetches a practitioner by ID from the Scheduling API.
        /// </summary>
        public static async Task<Practitioner> GetPractitionerAsync(string id)
        {
            var response = await FetchSchedulingAsync(_schedulingBaseUrl + "/Practitioner/" + id);
            return ParseJson<Practitioner>(response);
        }

        /// <summary>
        /// Searches practitioners by specialty.
        /// </summary>
        public static async Task<Practitioner[]> SearchPractitionersAsync(string specialty)
        {
            var response = await FetchSchedulingAsync(
                _schedulingBaseUrl + "/Practitioner/_search?specialty=" + EncodeUri(specialty)
            );
            return ParseJson<Practitioner[]>(response);
        }

        /// <summary>
        /// Fetches all appointments from the Scheduling API.
        /// </summary>
        public static async Task<Appointment[]> GetAppointmentsAsync()
        {
            var response = await FetchSchedulingAsync(_schedulingBaseUrl + "/Appointment");
            return ParseJson<Appointment[]>(response);
        }

        /// <summary>
        /// Fetches an appointment by ID from the Scheduling API.
        /// </summary>
        public static async Task<Appointment> GetAppointmentAsync(string id)
        {
            var response = await FetchSchedulingAsync(_schedulingBaseUrl + "/Appointment/" + id);
            return ParseJson<Appointment>(response);
        }

        /// <summary>
        /// Updates an existing appointment.
        /// </summary>
        public static async Task<Appointment> UpdateAppointmentAsync(string id, object appointment)
        {
<<<<<<< HEAD
            var response = await PutSchedulingAsync(
                _schedulingBaseUrl + "/Appointment/" + id,
                appointment
            );
=======
            var response = await PutSchedulingAsync(_schedulingBaseUrl + "/Appointment/" + id, appointment);
>>>>>>> 67ffe33c
            return ParseJson<Appointment>(response);
        }

        /// <summary>
        /// Fetches appointments for a patient.
        /// </summary>
        public static async Task<Appointment[]> GetPatientAppointmentsAsync(string patientId)
        {
            var response = await FetchSchedulingAsync(
                _schedulingBaseUrl + "/Patient/" + patientId + "/Appointment"
            );
            return ParseJson<Appointment[]>(response);
        }

        /// <summary>
        /// Fetches appointments for a practitioner.
        /// </summary>
        public static async Task<Appointment[]> GetPractitionerAppointmentsAsync(
            string practitionerId
        )
        {
            var response = await FetchSchedulingAsync(
                _schedulingBaseUrl + "/Practitioner/" + practitionerId + "/Appointment"
            );
            return ParseJson<Appointment[]>(response);
        }

        // === HELPER METHODS ===

        private static async Task<string> FetchClinicalAsync(string url)
        {
            var response = await Script.Call<Task<Response>>(
                "fetch",
                url,
<<<<<<< HEAD
                new
                {
                    method = "GET",
                    headers = new
                    {
                        Accept = "application/json",
                        Authorization = "Bearer " + _clinicalToken,
                    },
                }
=======
                new { method = "GET", headers = new { Accept = "application/json", Authorization = "Bearer " + _clinicalToken } }
>>>>>>> 67ffe33c
            );

            if (!response.Ok)
            {
                throw new Exception("HTTP " + response.Status);
            }

            return await response.Text();
        }

        private static async Task<string> FetchSchedulingAsync(string url)
        {
            var response = await Script.Call<Task<Response>>(
                "fetch",
                url,
<<<<<<< HEAD
                new
                {
                    method = "GET",
                    headers = new
                    {
                        Accept = "application/json",
                        Authorization = "Bearer " + _schedulingToken,
                    },
                }
=======
                new { method = "GET", headers = new { Accept = "application/json", Authorization = "Bearer " + _schedulingToken } }
>>>>>>> 67ffe33c
            );

            if (!response.Ok)
            {
                throw new Exception("HTTP " + response.Status);
            }

            return await response.Text();
        }

        private static async Task<string> PostClinicalAsync(string url, object data)
        {
            var response = await Script.Call<Task<Response>>(
                "fetch",
                url,
                new
                {
                    method = "POST",
<<<<<<< HEAD
                    headers = new
                    {
                        Accept = "application/json",
                        ContentType = "application/json",
                        Authorization = "Bearer " + _clinicalToken,
                    },
=======
                    headers = new { Accept = "application/json", ContentType = "application/json", Authorization = "Bearer " + _clinicalToken },
>>>>>>> 67ffe33c
                    body = Script.Call<string>("JSON.stringify", data),
                }
            );

            if (!response.Ok)
            {
                throw new Exception("HTTP " + response.Status);
            }

            return await response.Text();
        }

        private static async Task<string> PutClinicalAsync(string url, object data)
        {
            var response = await Script.Call<Task<Response>>(
                "fetch",
                url,
                new
                {
                    method = "PUT",
<<<<<<< HEAD
                    headers = new
                    {
                        Accept = "application/json",
                        ContentType = "application/json",
                        Authorization = "Bearer " + _clinicalToken,
                    },
=======
                    headers = new { Accept = "application/json", ContentType = "application/json", Authorization = "Bearer " + _clinicalToken },
>>>>>>> 67ffe33c
                    body = Script.Call<string>("JSON.stringify", data),
                }
            );

            if (!response.Ok)
            {
                throw new Exception("HTTP " + response.Status);
            }

            return await response.Text();
        }

        private static async Task<string> PutSchedulingAsync(string url, object data)
        {
            var response = await Script.Call<Task<Response>>(
                "fetch",
                url,
                new
                {
                    method = "PUT",
<<<<<<< HEAD
                    headers = new
                    {
                        Accept = "application/json",
                        ContentType = "application/json",
                        Authorization = "Bearer " + _schedulingToken,
                    },
=======
                    headers = new { Accept = "application/json", ContentType = "application/json", Authorization = "Bearer " + _schedulingToken },
>>>>>>> 67ffe33c
                    body = Script.Call<string>("JSON.stringify", data),
                }
            );

            if (!response.Ok)
            {
                throw new Exception("HTTP " + response.Status);
            }

            return await response.Text();
        }

        private static T ParseJson<T>(string json) => Script.Call<T>("JSON.parse", json);

        private static string EncodeUri(string value) =>
            Script.Call<string>("encodeURIComponent", value);
    }

    /// <summary>
    /// Fetch API Response type.
    /// </summary>
    [External]
    [Name("Response")]
    public class Response
    {
        /// <summary>Whether the response was successful.</summary>
        public extern bool Ok { get; }

        /// <summary>HTTP status code.</summary>
        public extern int Status { get; }

        /// <summary>HTTP status text.</summary>
        public extern string StatusText { get; }

        /// <summary>Gets the response body as text.</summary>
        public extern Task<string> Text();

        /// <summary>Gets the response body as JSON.</summary>
        public extern Task<object> Json();
    }
}<|MERGE_RESOLUTION|>--- conflicted
+++ resolved
@@ -112,14 +112,7 @@
         /// </summary>
         public static async Task<Patient> UpdatePatientAsync(string id, Patient patient)
         {
-<<<<<<< HEAD
-            var response = await PutClinicalAsync(
-                _clinicalBaseUrl + "/fhir/Patient/" + id,
-                patient
-            );
-=======
             var response = await PutClinicalAsync(_clinicalBaseUrl + "/fhir/Patient/" + id, patient);
->>>>>>> 67ffe33c
             return ParseJson<Patient>(response);
         }
 
@@ -177,14 +170,7 @@
         /// </summary>
         public static async Task<Appointment> UpdateAppointmentAsync(string id, object appointment)
         {
-<<<<<<< HEAD
-            var response = await PutSchedulingAsync(
-                _schedulingBaseUrl + "/Appointment/" + id,
-                appointment
-            );
-=======
             var response = await PutSchedulingAsync(_schedulingBaseUrl + "/Appointment/" + id, appointment);
->>>>>>> 67ffe33c
             return ParseJson<Appointment>(response);
         }
 
@@ -219,19 +205,7 @@
             var response = await Script.Call<Task<Response>>(
                 "fetch",
                 url,
-<<<<<<< HEAD
-                new
-                {
-                    method = "GET",
-                    headers = new
-                    {
-                        Accept = "application/json",
-                        Authorization = "Bearer " + _clinicalToken,
-                    },
-                }
-=======
                 new { method = "GET", headers = new { Accept = "application/json", Authorization = "Bearer " + _clinicalToken } }
->>>>>>> 67ffe33c
             );
 
             if (!response.Ok)
@@ -247,19 +221,7 @@
             var response = await Script.Call<Task<Response>>(
                 "fetch",
                 url,
-<<<<<<< HEAD
-                new
-                {
-                    method = "GET",
-                    headers = new
-                    {
-                        Accept = "application/json",
-                        Authorization = "Bearer " + _schedulingToken,
-                    },
-                }
-=======
                 new { method = "GET", headers = new { Accept = "application/json", Authorization = "Bearer " + _schedulingToken } }
->>>>>>> 67ffe33c
             );
 
             if (!response.Ok)
@@ -278,16 +240,7 @@
                 new
                 {
                     method = "POST",
-<<<<<<< HEAD
-                    headers = new
-                    {
-                        Accept = "application/json",
-                        ContentType = "application/json",
-                        Authorization = "Bearer " + _clinicalToken,
-                    },
-=======
                     headers = new { Accept = "application/json", ContentType = "application/json", Authorization = "Bearer " + _clinicalToken },
->>>>>>> 67ffe33c
                     body = Script.Call<string>("JSON.stringify", data),
                 }
             );
@@ -308,16 +261,7 @@
                 new
                 {
                     method = "PUT",
-<<<<<<< HEAD
-                    headers = new
-                    {
-                        Accept = "application/json",
-                        ContentType = "application/json",
-                        Authorization = "Bearer " + _clinicalToken,
-                    },
-=======
                     headers = new { Accept = "application/json", ContentType = "application/json", Authorization = "Bearer " + _clinicalToken },
->>>>>>> 67ffe33c
                     body = Script.Call<string>("JSON.stringify", data),
                 }
             );
@@ -338,16 +282,7 @@
                 new
                 {
                     method = "PUT",
-<<<<<<< HEAD
-                    headers = new
-                    {
-                        Accept = "application/json",
-                        ContentType = "application/json",
-                        Authorization = "Bearer " + _schedulingToken,
-                    },
-=======
                     headers = new { Accept = "application/json", ContentType = "application/json", Authorization = "Bearer " + _schedulingToken },
->>>>>>> 67ffe33c
                     body = Script.Call<string>("JSON.stringify", data),
                 }
             );
