--- conflicted
+++ resolved
@@ -6,9 +6,6 @@
 // Default path navigates from bin/Debug/net9.0 up to Scheduling.Api/bin/Debug/net9.0
 var schedulingDbPath =
     Environment.GetEnvironmentVariable("SCHEDULING_DB_PATH")
-<<<<<<< HEAD
-    ?? Path.Combine(AppContext.BaseDirectory, "..", "..", "..", "..", "Scheduling.Api", "bin", "Debug", "net9.0", "scheduling.db");
-=======
     ?? Path.Combine(
         AppContext.BaseDirectory,
         "..",
@@ -21,7 +18,6 @@
         "net9.0",
         "scheduling.db"
     );
->>>>>>> b2b4b483
 var clinicalApiUrl =
     Environment.GetEnvironmentVariable("CLINICAL_API_URL") ?? "http://localhost:5080";
 
