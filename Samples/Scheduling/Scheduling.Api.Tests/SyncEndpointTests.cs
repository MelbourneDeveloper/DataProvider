using System.Net;
using System.Net.Http.Headers;
using System.Net.Http.Json;
using System.Text.Json;

namespace Scheduling.Api.Tests;
<<<<<<< HEAD
=======

>>>>>>> b2b4b483
/// <summary>
/// E2E tests for Sync endpoints - REAL database, NO mocks.
/// Tests sync log generation and origin tracking.
/// Each test creates its own isolated factory and database.
/// </summary>
public sealed class SyncEndpointTests
{
    private static readonly string AuthToken = TestTokenHelper.GenerateSchedulerToken();

    private static HttpClient CreateAuthenticatedClient(SchedulingApiFactory factory)
    {
        var client = factory.CreateClient();
        client.DefaultRequestHeaders.Authorization = new AuthenticationHeaderValue(
            "Bearer",
            AuthToken
        );
        return client;
    }

    [Fact]
    public async Task GetSyncOrigin_ReturnsOriginId()
    {
        using var factory = new SchedulingApiFactory();
        var client = CreateAuthenticatedClient(factory);

        var response = await client.GetAsync("/sync/origin");

        Assert.Equal(HttpStatusCode.OK, response.StatusCode);
        var result = await response.Content.ReadFromJsonAsync<JsonElement>();
        var originId = result.GetProperty("originId").GetString();
        Assert.NotNull(originId);
        Assert.NotEmpty(originId);
    }

    [Fact]
    public async Task GetSyncChanges_ReturnsEmptyList_WhenNoChanges()
    {
        using var factory = new SchedulingApiFactory();
        var client = CreateAuthenticatedClient(factory);

        var response = await client.GetAsync("/sync/changes?fromVersion=999999");

        Assert.Equal(HttpStatusCode.OK, response.StatusCode);
        var content = await response.Content.ReadAsStringAsync();
        Assert.Equal("[]", content);
    }

    [Fact]
    public async Task GetSyncChanges_ReturnChanges_AfterPractitionerCreated()
    {
        using var factory = new SchedulingApiFactory();
        var client = CreateAuthenticatedClient(factory);
        var practitionerRequest = new
        {
            Identifier = "NPI-Sync",
            NameFamily = "SyncTest",
            NameGiven = "Doctor",
            Specialty = "Internal Medicine",
        };

        await client.PostAsJsonAsync("/Practitioner", practitionerRequest);

        var response = await client.GetAsync("/sync/changes?fromVersion=0");

        Assert.Equal(HttpStatusCode.OK, response.StatusCode);
        var changes = await response.Content.ReadFromJsonAsync<JsonElement[]>();
        Assert.NotNull(changes);
        Assert.True(changes.Length > 0);
    }

    [Fact]
    public async Task GetSyncChanges_RespectsLimitParameter()
    {
        using var factory = new SchedulingApiFactory();
        var client = CreateAuthenticatedClient(factory);
        for (var i = 0; i < 5; i++)
        {
            var practitionerRequest = new
            {
                Identifier = $"NPI-Limit{i}",
                NameFamily = $"LimitTest{i}",
                NameGiven = "Doctor",
            };
            await client.PostAsJsonAsync("/Practitioner", practitionerRequest);
        }

        var response = await client.GetAsync("/sync/changes?fromVersion=0&limit=2");

        Assert.Equal(HttpStatusCode.OK, response.StatusCode);
        var changes = await response.Content.ReadFromJsonAsync<JsonElement[]>();
        Assert.NotNull(changes);
        Assert.True(changes.Length <= 2);
    }

    [Fact]
    public async Task GetSyncChanges_TracksPractitionerChanges()
    {
        using var factory = new SchedulingApiFactory();
        var client = CreateAuthenticatedClient(factory);
        var practitionerRequest = new
        {
            Identifier = "NPI-TrackPrac",
            NameFamily = "TrackTest",
            NameGiven = "Doctor",
        };
        await client.PostAsJsonAsync("/Practitioner", practitionerRequest);

        var response = await client.GetAsync("/sync/changes?fromVersion=0");
        var changes = await response.Content.ReadFromJsonAsync<JsonElement[]>();

        Assert.NotNull(changes);
        Assert.Contains(
            changes,
            c => c.GetProperty("TableName").GetString() == "fhir_Practitioner"
        );
    }

    [Fact]
    public async Task GetSyncChanges_TracksAppointmentChanges()
    {
        using var factory = new SchedulingApiFactory();
        var client = CreateAuthenticatedClient(factory);
        var practitionerRequest = new
        {
            Identifier = "NPI-TrackAppt",
            NameFamily = "TrackApptTest",
            NameGiven = "Doctor",
        };
        var pracResponse = await client.PostAsJsonAsync("/Practitioner", practitionerRequest);
        var practitioner = await pracResponse.Content.ReadFromJsonAsync<JsonElement>();
        var practitionerId = practitioner.GetProperty("Id").GetString();

        var appointmentRequest = new
        {
            ServiceCategory = "Test",
            ServiceType = "Sync Track Test",
            Priority = "routine",
            Start = "2025-07-01T09:00:00Z",
            End = "2025-07-01T09:30:00Z",
            PatientReference = "Patient/patient-sync",
            PractitionerReference = $"Practitioner/{practitionerId}",
        };
        await client.PostAsJsonAsync("/Appointment", appointmentRequest);

        var response = await client.GetAsync("/sync/changes?fromVersion=0");
        var changes = await response.Content.ReadFromJsonAsync<JsonElement[]>();

        Assert.NotNull(changes);
        Assert.Contains(changes, c => c.GetProperty("TableName").GetString() == "fhir_Appointment");
    }

    [Fact]
    public async Task GetSyncChanges_ContainsOperation()
    {
        using var factory = new SchedulingApiFactory();
        var client = CreateAuthenticatedClient(factory);
        var practitionerRequest = new
        {
            Identifier = "NPI-Op",
            NameFamily = "OperationTest",
            NameGiven = "Doctor",
        };
        await client.PostAsJsonAsync("/Practitioner", practitionerRequest);

        var response = await client.GetAsync("/sync/changes?fromVersion=0");
        var changes = await response.Content.ReadFromJsonAsync<JsonElement[]>();

        Assert.NotNull(changes);
        Assert.Contains(
            changes,
            c =>
            {
                // Operation is serialized as integer (0=Insert, 1=Update, 2=Delete)
                var opValue = c.GetProperty("Operation").GetInt32();
                return opValue >= 0 && opValue <= 2;
            }
        );
    }

    // ========== SYNC DASHBOARD ENDPOINT TESTS ==========
    // These tests verify the endpoints required by the Sync Dashboard UI.

    /// <summary>
    /// Tests GET /sync/status endpoint - returns service sync health status.
    /// REQUIRED BY: Sync Dashboard service status cards.
    /// </summary>
    [Fact]
    public async Task GetSyncStatus_ReturnsServiceStatus()
    {
        using var factory = new SchedulingApiFactory();
        var client = CreateAuthenticatedClient(factory);

        var response = await client.GetAsync("/sync/status");

        Assert.Equal(HttpStatusCode.OK, response.StatusCode);
        var result = await response.Content.ReadFromJsonAsync<JsonElement>();

        // Should return service health info
        Assert.True(result.TryGetProperty("service", out var service));
        Assert.Equal("Scheduling.Api", service.GetString());

        Assert.True(result.TryGetProperty("status", out var status));
        var statusValue = status.GetString();
        Assert.True(
            statusValue == "healthy" || statusValue == "degraded" || statusValue == "unhealthy",
            $"Status should be healthy, degraded, or unhealthy but was '{statusValue}'"
        );

        Assert.True(result.TryGetProperty("lastSyncTime", out _));
        Assert.True(result.TryGetProperty("pendingCount", out _));
        Assert.True(result.TryGetProperty("failedCount", out _));
    }

    /// <summary>
    /// Tests GET /sync/records endpoint - returns paginated sync records.
    /// REQUIRED BY: Sync Dashboard sync records table.
    /// </summary>
    [Fact]
    public async Task GetSyncRecords_ReturnsPaginatedRecords()
    {
        using var factory = new SchedulingApiFactory();
        var client = CreateAuthenticatedClient(factory);

        // Create some data to generate sync records
        var practitionerRequest = new
        {
            Identifier = "NPI-SyncRec",
            NameFamily = "SyncRecordTest",
            NameGiven = "Doctor",
        };
        await client.PostAsJsonAsync("/Practitioner", practitionerRequest);

        var response = await client.GetAsync("/sync/records");

        Assert.Equal(HttpStatusCode.OK, response.StatusCode);
        var result = await response.Content.ReadFromJsonAsync<JsonElement>();

        // Should return paginated response
        Assert.True(result.TryGetProperty("records", out var records));
        Assert.True(records.GetArrayLength() > 0);

        Assert.True(result.TryGetProperty("total", out _));
        Assert.True(result.TryGetProperty("page", out _));
        Assert.True(result.TryGetProperty("pageSize", out _));
    }

    /// <summary>
    /// Tests GET /sync/records with status filter.
    /// REQUIRED BY: Sync Dashboard status filter dropdown.
    /// </summary>
    [Fact]
    public async Task GetSyncRecords_FiltersByStatus()
    {
        using var factory = new SchedulingApiFactory();
        var client = CreateAuthenticatedClient(factory);

        var response = await client.GetAsync("/sync/records?status=pending");

        Assert.Equal(HttpStatusCode.OK, response.StatusCode);
        var result = await response.Content.ReadFromJsonAsync<JsonElement>();

        // All returned records should have pending status
        var records = result.GetProperty("records");
        foreach (var record in records.EnumerateArray())
        {
            Assert.Equal("pending", record.GetProperty("status").GetString());
        }
    }

    /// <summary>
    /// Tests POST /sync/records/{id}/retry endpoint - retries failed sync.
    /// REQUIRED BY: Sync Dashboard retry button.
    /// </summary>
    [Fact]
    public async Task PostSyncRetry_AcceptsRetryRequest()
    {
        using var factory = new SchedulingApiFactory();
        var client = CreateAuthenticatedClient(factory);

        // Test that the endpoint exists and accepts the request
        var response = await client.PostAsync("/sync/records/test-record-id/retry", null);

        // Should return 200 OK, 404 Not Found (if record doesn't exist), or 202 Accepted
        Assert.True(
            response.StatusCode == HttpStatusCode.OK
                || response.StatusCode == HttpStatusCode.NotFound
                || response.StatusCode == HttpStatusCode.Accepted,
            $"Expected OK, NotFound, or Accepted but got {response.StatusCode}"
        );
    }

    /// <summary>
    /// Tests that sync records include required fields for dashboard display.
    /// REQUIRED BY: Sync Dashboard table columns.
    /// </summary>
    [Fact]
    public async Task GetSyncRecords_ContainsRequiredFields()
    {
        using var factory = new SchedulingApiFactory();
        var client = CreateAuthenticatedClient(factory);

        // Create data to generate sync records
        var practitionerRequest = new
        {
            Identifier = "NPI-Fields",
            NameFamily = "FieldTest",
            NameGiven = "Doctor",
        };
        await client.PostAsJsonAsync("/Practitioner", practitionerRequest);

        var response = await client.GetAsync("/sync/records");
        Assert.Equal(HttpStatusCode.OK, response.StatusCode);

        var result = await response.Content.ReadFromJsonAsync<JsonElement>();
        var records = result.GetProperty("records");
        Assert.True(records.GetArrayLength() > 0);

        var firstRecord = records[0];

        // Required fields for Sync Dashboard UI
        Assert.True(firstRecord.TryGetProperty("id", out _), "Missing 'id' field");
        Assert.True(firstRecord.TryGetProperty("entityType", out _), "Missing 'entityType' field");
        Assert.True(firstRecord.TryGetProperty("entityId", out _), "Missing 'entityId' field");
        Assert.True(firstRecord.TryGetProperty("status", out _), "Missing 'status' field");
        Assert.True(
            firstRecord.TryGetProperty("lastAttempt", out _),
            "Missing 'lastAttempt' field"
        );
    }
}<|MERGE_RESOLUTION|>--- conflicted
+++ resolved
@@ -4,10 +4,7 @@
 using System.Text.Json;
 
 namespace Scheduling.Api.Tests;
-<<<<<<< HEAD
-=======
-
->>>>>>> b2b4b483
+
 /// <summary>
 /// E2E tests for Sync endpoints - REAL database, NO mocks.
 /// Tests sync log generation and origin tracking.
