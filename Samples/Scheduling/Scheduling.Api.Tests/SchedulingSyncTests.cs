--- conflicted
+++ resolved
@@ -4,10 +4,7 @@
 using Microsoft.AspNetCore.Mvc.Testing;
 
 namespace Scheduling.Api.Tests;
-<<<<<<< HEAD
-=======
-
->>>>>>> b2b4b483
+
 /// <summary>
 /// Sync tests for Scheduling domain.
 /// </summary>
