using System.Net.Http.Headers;
<<<<<<< HEAD
=======

namespace Scheduling.Api.Tests;
>>>>>>> b2b4b483

namespace Scheduling.Api.Tests;
/// <summary>
/// Tests that verify the Dashboard can actually connect to Scheduling API.
/// These tests MUST FAIL if CORS is not configured for Dashboard origin.
/// </summary>
public sealed class DashboardIntegrationTests : IClassFixture<SchedulingApiFactory>
{
    private readonly HttpClient _client;
    private readonly string _authToken = TestTokenHelper.GenerateSchedulerToken();

    /// <summary>
    /// The actual URL where Dashboard runs (for CORS origin testing).
    /// </summary>
    private const string DashboardOrigin = "http://localhost:5173";

    /// <summary>
    /// Initializes a new instance of the <see cref="DashboardIntegrationTests"/> class.
    /// </summary>
    /// <param name="factory">Shared factory instance.</param>
    public DashboardIntegrationTests(SchedulingApiFactory factory)
    {
        _client = factory.CreateClient();
        _client.DefaultRequestHeaders.Authorization = new AuthenticationHeaderValue(
            "Bearer",
            _authToken
        );
    }

    #region CORS Tests

    [Fact]
    public async Task SchedulingApi_Returns_CorsHeaders_ForDashboardOrigin()
    {
        // The Dashboard runs on localhost:5173 and makes fetch() calls to Scheduling API.
        // Browser enforces CORS - without proper headers, the request is blocked.
        //
        // This test verifies Scheduling API returns Access-Control-Allow-Origin header
        // for the Dashboard's origin.

        var request = new HttpRequestMessage(HttpMethod.Get, "/Practitioner");
        request.Headers.Add("Origin", DashboardOrigin);
        request.Headers.Authorization = new AuthenticationHeaderValue("Bearer", _authToken);

        var response = await _client.SendAsync(request);

        // API should return CORS header allowing Dashboard origin
        Assert.True(
            response.Headers.Contains("Access-Control-Allow-Origin"),
            "Scheduling API must return Access-Control-Allow-Origin header for Dashboard to work"
        );

        var allowedOrigin = response
            .Headers.GetValues("Access-Control-Allow-Origin")
            .FirstOrDefault();
        Assert.True(
            allowedOrigin == DashboardOrigin || allowedOrigin == "*",
            $"Access-Control-Allow-Origin must be '{DashboardOrigin}' or '*', but was '{allowedOrigin}'"
        );
    }

    [Fact]
    public async Task SchedulingApi_Handles_PreflightRequest_ForDashboardOrigin()
    {
        // Before making actual requests, browsers send OPTIONS preflight request.
        // API must respond with correct CORS headers.

        var request = new HttpRequestMessage(HttpMethod.Options, "/Practitioner");
        request.Headers.Add("Origin", DashboardOrigin);
        request.Headers.Add("Access-Control-Request-Method", "GET");
        request.Headers.Add("Access-Control-Request-Headers", "Accept");

        var response = await _client.SendAsync(request);

        // Preflight should succeed (200 or 204)
        Assert.True(
            response.IsSuccessStatusCode,
            $"Preflight OPTIONS request failed with {response.StatusCode}"
        );

        // Must have CORS headers
        Assert.True(
            response.Headers.Contains("Access-Control-Allow-Origin"),
            "Preflight response must include Access-Control-Allow-Origin"
        );

        Assert.True(
            response.Headers.Contains("Access-Control-Allow-Methods"),
            "Preflight response must include Access-Control-Allow-Methods"
        );
    }

    #endregion
}<|MERGE_RESOLUTION|>--- conflicted
+++ resolved
@@ -1,11 +1,7 @@
 using System.Net.Http.Headers;
-<<<<<<< HEAD
-=======
 
 namespace Scheduling.Api.Tests;
->>>>>>> b2b4b483
 
-namespace Scheduling.Api.Tests;
 /// <summary>
 /// Tests that verify the Dashboard can actually connect to Scheduling API.
 /// These tests MUST FAIL if CORS is not configured for Dashboard origin.
