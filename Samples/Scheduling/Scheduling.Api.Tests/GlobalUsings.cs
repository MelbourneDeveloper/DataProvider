--- conflicted
+++ resolved
@@ -1,7 +1,3 @@
-<<<<<<< HEAD
-global using Xunit;
-global using Samples.Authorization;
-=======
 global using Samples.Authorization;
 global using Xunit;
->>>>>>> b2b4b483
+global using Samples.Authorization;