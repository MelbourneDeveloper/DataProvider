--- conflicted
+++ resolved
@@ -8,11 +8,7 @@
 
 ## Coding Rules
 
-<<<<<<< HEAD
-- **NEVER THROW** - Return `Result<T,E>`. Wrap failures in try/catch
-=======
 - **NEVER THROW** - Return `Result<T>`. Wrap failures in try/catch
->>>>>>> 360afd47
 - **No casting/!** - Pattern match on type only
 - **NO GIT** - Source control is illegal
 - **No suppressing warnings** - Illegal
@@ -39,13 +35,10 @@
 - **< 450 LOC per file**
 - **No commented code** - Delete it
 - **No placeholders** - Leave compile errors with TODO
-<<<<<<< HEAD
 
 ## CSS
 - **MINIMAL CSS** - Do not duplicate CSS clases
 - **Name classes after component, NOT section** - Sections should not have their own CSS classes
-=======
->>>>>>> 360afd47
 
 ## Testing
 - E2E with zero mocking
